#
# Copyright 2020 Staysail Systems, Inc. <info@staysail.tech>
#
# This software is supplied under the terms of the MIT License, a
# copy of which should be located in the distribution where this
# file was obtained (LICENSE.txt).  A copy of the license may also be
# found online at https://opensource.org/licenses/MIT.
#

# NNG Options.  These are user configurable knobs.

include(CMakeDependentOption)

if (CMAKE_CROSSCOMPILING)
    set(NNG_NATIVE_BUILD OFF)
else ()
    set(NNG_NATIVE_BUILD ON)
endif ()

# Global options.
option(BUILD_SHARED_LIBS "Build shared library" ${BUILD_SHARED_LIBS})

# We only build command line tools and tests if we are not in a
# cross-compile situation.  Cross-compiling users who still want to
# build these must enable them explicitly.  Some of these switches
# must be enabled rather early as we use their values later.
option(NNG_TESTS "Build and run tests." ${NNG_NATIVE_BUILD})
option(NNG_TOOLS "Build extra tools." ${NNG_NATIVE_BUILD})
option(NNG_ENABLE_NNGCAT "Enable building nngcat utility." ${NNG_TOOLS})
option(NNG_ENABLE_COVERAGE "Enable coverage reporting." OFF)
# Eliding deprecated functionality can be used to build a slimmed down
# version of the library, or alternatively to test for application
# preparedness for expected feature removals (in the next major release.)
# Applications can also set the NNG_ELIDE_DEPRECATED preprocessor symbol
# before including <nng/nng.h> -- this will prevent declarations from
# being exposed to applications, but it will not affect their ABI
# availability for existing compiled applications.
# Note: Currently this breaks the test suite, so we only do it
# for the public library.
option(NNG_ELIDE_DEPRECATED "Elide deprecated functionality." OFF)

option(NNG_ENABLE_STATS "Enable statistics." ON)
mark_as_advanced(NNG_ENABLE_STATS)

# Protocols.
option (NNG_PROTO_BUS0 "Enable BUSv0 protocol." ON)
mark_as_advanced(NNG_PROTO_BUS0)

option (NNG_PROTO_PAIR0 "Enable PAIRv0 protocol." ON)
mark_as_advanced(NNG_PROTO_PAIR0)

option (NNG_PROTO_PAIR1 "Enable PAIRv1 protocol." ON)
mark_as_advanced(NNG_PROTO_PAIR1)

option (NNG_PROTO_PUSH0 "Enable PUSHv0 protocol." ON)
mark_as_advanced(NNG_PROTO_PUSH0)

option (NNG_PROTO_PULL0 "Enable PULLv0 protocol." ON)
mark_as_advanced(NNG_PROTO_PULL0)

option (NNG_PROTO_PUB0 "Enable PUBv0 protocol." ON)
mark_as_advanced(NNG_PROTO_PUB0)

option (NNG_PROTO_SUB0 "Enable SUBv0 protocol." ON)
mark_as_advanced(NNG_PROTO_SUB0)

option(NNG_PROTO_REQ0 "Enable REQv0 protocol." ON)
mark_as_advanced(NNG_PROTO_REQ0)

option(NNG_PROTO_REP0 "Enable REPv0 protocol." ON)
mark_as_advanced(NNG_PROTO_REP0)

option (NNG_PROTO_RESPONDENT0 "Enable RESPONDENTv0 protocol." ON)
mark_as_advanced(NNG_PROTO_RESPONDENT0)

option (NNG_PROTO_SURVEYOR0 "Enable SURVEYORv0 protocol." ON)
mark_as_advanced(NNG_PROTO_SURVEYOR0)

option (NNG_PROTO_MQTT_CLIENT "Enable MQTT Client protocol." ON)
mark_as_advanced(NNG_PROTO_MQTT_CLIENT)

<<<<<<< HEAD
option (NNG_PROTO_MQTT_BROKER "Enable MQTT Broker protocol." ON)
mark_as_advanced(NNG_PROTO_MQTT_BROKER)

=======
>>>>>>> 3186d06d
# TLS support.

# Enabling TLS is required to enable support for the TLS transport
# and WSS.  It does require a 3rd party TLS engine to be selected.
option(NNG_ENABLE_TLS "Enable TLS support." OFF)
if (NNG_ENABLE_TLS)
    set(NNG_SUPP_TLS ON)
endif ()

if (NNG_ENABLE_TLS)
    set(NNG_TLS_ENGINES mbed wolf none)
    # We assume Mbed for now.  (Someday replaced perhaps with Bear.)
    set(NNG_TLS_ENGINE mbed CACHE STRING "TLS engine to use.")
    set_property(CACHE NNG_TLS_ENGINE PROPERTY STRINGS ${NNG_TLS_ENGINES})
else ()
    set(NNG_TLS_ENGINE none)
endif ()

# HTTP API support.
option (NNG_ENABLE_HTTP "Enable HTTP API." ON)
if (NNG_ENABLE_HTTP)
    set(NNG_SUPP_HTTP ON)
endif()
mark_as_advanced(NNG_ENABLE_HTTP)

#
# Transport Options.
#

option (NNG_TRANSPORT_INPROC "Enable inproc transport." ON)
mark_as_advanced(NNG_TRANSPORT_INPROC)

option (NNG_TRANSPORT_IPC "Enable IPC transport." ON)
mark_as_advanced(NNG_TRANSPORT_IPC)

# TCP transport
option (NNG_TRANSPORT_TCP "Enable TCP transport." ON)
mark_as_advanced(NNG_TRANSPORT_TCP)

# TCP transport
option (NNG_TRANSPORT_MQTT_TCP "Enable MQTT TCP transport." ON)
mark_as_advanced(NNG_TRANSPORT_MQTT_TCP)

# TLS transport
option (NNG_TRANSPORT_TLS "Enable TLS transport." ON)
mark_as_advanced(NNG_TRANSPORT_TLS)

# WebSocket
option (NNG_TRANSPORT_WS "Enable WebSocket transport." ON)
mark_as_advanced(NNG_TRANSPORT_WS)

# MQTT Client
option (NNG_TRANSPORT_MQTT_TCP "Enable MQTT TCP transport." ON)
mark_as_advanced(NNG_TRANSPORT_MQTT_TCP)

#MQTT Broker
option (NNG_TRANSPORT_MQTT_BROKER_TCP "Enable MQTT BROKER TCP transport." ON)
mark_as_advanced(NNG_TRANSPORT_MQTT_BROKER_TCP)



CMAKE_DEPENDENT_OPTION(NNG_TRANSPORT_WSS "Enable WSS transport." ON
        "NNG_ENABLE_TLS" OFF)
mark_as_advanced(NNG_TRANSPORT_WSS)

# ZeroTier
option (NNG_TRANSPORT_ZEROTIER "Enable ZeroTier transport (requires libzerotiercore)." OFF)
mark_as_advanced(NNG_TRANSPORT_ZEROTIER)

if (NNG_TRANSPORT_WS OR NNG_TRANSPORT_WSS)
    # Make sure things we *MUST* have are enabled.
    set(NNG_SUPP_WEBSOCKET ON)
    set(NNG_SUPP_HTTP ON)
    set(NNG_SUPP_BASE64 ON)
    set(NNG_SUPP_SHA1 ON)
endif()<|MERGE_RESOLUTION|>--- conflicted
+++ resolved
@@ -79,12 +79,9 @@
 option (NNG_PROTO_MQTT_CLIENT "Enable MQTT Client protocol." ON)
 mark_as_advanced(NNG_PROTO_MQTT_CLIENT)
 
-<<<<<<< HEAD
 option (NNG_PROTO_MQTT_BROKER "Enable MQTT Broker protocol." ON)
 mark_as_advanced(NNG_PROTO_MQTT_BROKER)
 
-=======
->>>>>>> 3186d06d
 # TLS support.
 
 # Enabling TLS is required to enable support for the TLS transport
