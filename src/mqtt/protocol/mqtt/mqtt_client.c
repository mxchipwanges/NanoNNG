--- conflicted
+++ resolved
@@ -545,18 +545,13 @@
 	nni_lmq_flush(&p->recv_messages);
 	nni_lmq_flush(&p->send_messages);
 
-<<<<<<< HEAD
 	nni_id_map_foreach(&p->sent_unack, mqtt_close_unack_msg_cb);
-=======
-	if (!is_sqlite) {
-		nni_id_map_foreach(p->sent_unack, mqtt_close_unack_msg_cb);
-	}
 	nni_id_map_foreach(&p->recv_unack, mqtt_close_unack_msg_cb);
 	if (s->cparam == NULL) {
 		nni_mtx_unlock(&s->mtx);
 		return;
 	}
->>>>>>> c9b63e7f
+
 
 #ifdef NNG_HAVE_MQTT_BROKER
 	// Return disconnect event to broker, only when compiled with nanomq
