#include "mqtt_msg.h"
#include <string.h>

int
nng_mqtt_msg_proto_data_alloc(nng_msg *msg)
{
	return nni_mqtt_msg_proto_data_alloc(msg);
}

void
nng_mqtt_msg_proto_data_free(nng_msg *msg)
{
	nni_mqtt_msg_proto_data_free(msg);
}

int
nng_mqtt_msg_alloc(nng_msg **msg, size_t sz)
{
	return nni_mqtt_msg_alloc(msg, sz);
}

int
nng_mqtt_msg_encode(nng_msg *msg)
{
	return nni_mqtt_msg_encode(msg);
}

int
nng_mqtt_msg_decode(nng_msg *msg)
{
	return nni_mqtt_msg_decode(msg);
}

int
nng_mqttv5_msg_encode(nng_msg *msg)
{
	return nni_mqttv5_msg_encode(msg);
}

int
nng_mqttv5_msg_decode(nng_msg *msg)
{
	return nni_mqttv5_msg_decode(msg);
}

void
nng_mqtt_msg_set_packet_type(nng_msg *msg, nng_mqtt_packet_type packet_type)
{
	nni_mqtt_msg_set_packet_type(msg, (nni_mqtt_packet_type) packet_type);
}

nng_mqtt_packet_type
nng_mqtt_msg_get_packet_type(nng_msg *msg)
{
	return (nng_mqtt_packet_type) nni_mqtt_msg_get_packet_type(msg);
}

void
nng_mqtt_msg_set_connect_clean_session(nng_msg *msg, bool clean_session)
{
	nni_mqtt_msg_set_connect_clean_session(msg, clean_session);
}

void
nng_mqtt_msg_set_connect_will_retain(nng_msg *msg, bool will_retain)
{
	nni_mqtt_msg_set_connect_will_retain(msg, will_retain);
}

void
nng_mqtt_msg_set_connect_will_qos(nng_msg *msg, uint8_t will_qos)
{
	nni_mqtt_msg_set_connect_will_qos(msg, will_qos);
}

bool
nng_mqtt_msg_get_connect_clean_session(nng_msg *msg)
{
	return nni_mqtt_msg_get_connect_clean_session(msg);
}

bool
nng_mqtt_msg_get_connect_will_retain(nng_msg *msg)
{
	return nni_mqtt_msg_get_connect_will_retain(msg);
}

uint8_t
nng_mqtt_msg_get_connect_will_qos(nng_msg *msg)
{
	return nni_mqtt_msg_get_connect_will_qos(msg);
}

void
nng_mqtt_msg_set_connect_proto_version(nng_msg *msg, uint8_t proto_version)
{
	nni_mqtt_msg_set_connect_proto_version(msg, proto_version);
}

void
nng_mqtt_msg_set_connect_keep_alive(nng_msg *msg, uint16_t keep_alive)
{
	nni_mqtt_msg_set_connect_keep_alive(msg, keep_alive);
}

void
nng_mqtt_msg_set_connect_client_id(nng_msg *msg, const char *client_id)
{
	nni_mqtt_msg_set_connect_client_id(msg, client_id);
}

void
nng_mqtt_msg_set_connect_will_topic(nng_msg *msg, const char *will_topic)
{
	nni_mqtt_msg_set_connect_will_topic(msg, will_topic);
}

void
nng_mqtt_msg_set_connect_will_msg(
    nng_msg *msg, uint8_t *will_msg, uint32_t len)
{
	nni_mqtt_msg_set_connect_will_msg(msg, will_msg, len);
}

void
nng_mqtt_msg_set_connect_user_name(nng_msg *msg, const char *user_name)
{
	nni_mqtt_msg_set_connect_user_name(msg, user_name);
}

void
nng_mqtt_msg_set_connect_password(nng_msg *msg, const char *password)
{
	nni_mqtt_msg_set_connect_password(msg, password);
}

void
nng_mqtt_msg_set_connect_property(nng_msg *msg, property *p)
{
	nni_mqtt_msg_set_connect_property(msg, p);
}

uint8_t
nng_mqtt_msg_get_connect_proto_version(nng_msg *msg)
{
	return nni_mqtt_msg_get_connect_proto_version(msg);
}

uint16_t
nng_mqtt_msg_get_connect_keep_alive(nng_msg *msg)
{
	return nni_mqtt_msg_get_connect_keep_alive(msg);
}

const char *
nng_mqtt_msg_get_connect_client_id(nng_msg *msg)
{
	return nni_mqtt_msg_get_connect_client_id(msg);
}

const char *
nng_mqtt_msg_get_connect_will_topic(nng_msg *msg)
{
	return nni_mqtt_msg_get_connect_will_topic(msg);
}

uint8_t *
nng_mqtt_msg_get_connect_will_msg(nng_msg *msg, uint32_t *len)
{
	return nni_mqtt_msg_get_connect_will_msg(msg, len);
}

const char *
nng_mqtt_msg_get_connect_user_name(nng_msg *msg)
{
	return nni_mqtt_msg_get_connect_user_name(msg);
}

const char *
nng_mqtt_msg_get_connect_password(nng_msg *msg)
{
	return nni_mqtt_msg_get_connect_password(msg);
}

property *
nng_mqtt_msg_get_connect_property(nng_msg *msg)
{
	return nni_mqtt_msg_get_connect_property(msg);
}

void
nng_mqtt_msg_set_connack_return_code(nng_msg *msg, uint8_t return_code)
{
	nni_mqtt_msg_set_connack_return_code(msg, return_code);
}

void
nng_mqtt_msg_set_connack_flags(nng_msg *msg, uint8_t flags)
{
	nni_mqtt_msg_set_connack_flags(msg, flags);
}

void
nng_mqtt_msg_set_connack_property(nng_msg *msg, property *prop)
{
	nni_mqtt_msg_set_connack_property(msg, prop);
}

uint8_t
nng_mqtt_msg_get_connack_return_code(nng_msg *msg)
{
	return nni_mqtt_msg_get_connack_return_code(msg);
}

uint8_t
nng_mqtt_msg_get_connack_flags(nng_msg *msg)
{
	return nni_mqtt_msg_get_connack_flags(msg);
}

property *
nng_mqtt_msg_get_connack_property(nng_msg *msg)
{
	return nni_mqtt_msg_get_connack_property(msg);
}

void
nng_mqtt_msg_set_disconnect_reason_code(nng_msg *msg, uint8_t reason_code)
{
	nni_mqtt_msg_set_disconnect_reason_code(msg, reason_code);
}

property *
nng_mqtt_msg_get_disconnect_property(nng_msg *msg)
{
	return nni_mqtt_msg_get_disconnect_property(msg);
}

void
nng_mqtt_msg_set_disconnect_property(nng_msg *msg, property *p)
{
	nni_mqtt_msg_set_disconnect_property(msg, p);
}

void
nng_mqtt_msg_set_publish_qos(nng_msg *msg, uint8_t qos)
{
	nni_mqtt_msg_set_publish_qos(msg, qos);
}

property *
nng_mqtt_msg_get_publish_property(nng_msg *msg)
{
	return nni_mqtt_msg_get_publish_property(msg);
}

void
nng_mqtt_msg_set_publish_property(nng_msg *msg, property *p)
{
	nni_mqtt_msg_set_publish_property(msg, p);
}

uint8_t
nng_mqtt_msg_get_publish_qos(nng_msg *msg)
{
	return nni_mqtt_msg_get_publish_qos(msg);
}

void
nng_mqtt_msg_set_publish_retain(nng_msg *msg, bool retain)
{
	nni_mqtt_msg_set_publish_retain(msg, retain);
}

bool
nng_mqtt_msg_get_publish_retain(nng_msg *msg)
{
	return nni_mqtt_msg_get_publish_retain(msg);
}

void
nng_mqtt_msg_set_publish_dup(nng_msg *msg, bool dup)
{
	nni_mqtt_msg_set_publish_dup(msg, dup);
}

bool
nng_mqtt_msg_get_publish_dup(nng_msg *msg)
{
	return nni_mqtt_msg_get_publish_dup(msg);
}

/**
 * @brief set publishing topic for this msg
 * 		return 0 if scussed -1 invalid.
 * @param msg 
 * @param topic 
 * @return int 
 */
int
nng_mqtt_msg_set_publish_topic(nng_msg *msg, const char *topic)
{
	if (strchr(topic, '#') != NULL || strchr(topic, '+') != NULL) {
		return -1;
	}
	return nni_mqtt_msg_set_publish_topic(msg, topic);
}

const char *
nng_mqtt_msg_get_publish_topic(nng_msg *msg, uint32_t *topic_len)
{
	return nni_mqtt_msg_get_publish_topic(msg, topic_len);
}

void
nng_mqtt_msg_set_publish_packet_id(nng_msg *msg, uint16_t packet_id)
{
	nni_mqtt_msg_set_publish_packet_id(msg, packet_id);
}

uint16_t
nng_mqtt_msg_get_publish_packet_id(nng_msg *msg)
{
	return nni_mqtt_msg_get_publish_packet_id(msg);
}

void
nng_mqtt_msg_set_publish_payload(nng_msg *msg, uint8_t *payload, uint32_t len)
{
	nni_mqtt_msg_set_publish_payload(msg, payload, len);
}

uint8_t *
nng_mqtt_msg_get_publish_payload(nng_msg *msg, uint32_t *len)
{
	return nni_mqtt_msg_get_publish_payload(msg, len);
}

uint16_t
nng_mqtt_msg_get_puback_packet_id(nng_msg *msg)
{
	return nni_mqtt_msg_get_puback_packet_id(msg);
}

void
nng_mqtt_msg_set_puback_packet_id(nng_msg *msg, uint16_t packet_id)
{
	nni_mqtt_msg_set_puback_packet_id(msg, packet_id);
}

uint16_t
nng_mqtt_msg_get_pubrec_packet_id(nng_msg *msg)
{
	return nni_mqtt_msg_get_pubrec_packet_id(msg);
}

void
nng_mqtt_msg_set_pubrec_packet_id(nng_msg *msg, uint16_t packet_id)
{
	nni_mqtt_msg_set_pubrec_packet_id(msg, packet_id);
}

uint16_t
nng_mqtt_msg_get_pubrel_packet_id(nng_msg *msg)
{
	return nni_mqtt_msg_get_pubrel_packet_id(msg);
}

void
nng_mqtt_msg_set_pubrel_packet_id(nng_msg *msg, uint16_t packet_id)
{
	nni_mqtt_msg_set_pubrel_packet_id(msg, packet_id);
}

uint16_t
nng_mqtt_msg_get_pubcomp_packet_id(nng_msg *msg)
{
	return nni_mqtt_msg_get_pubcomp_packet_id(msg);
}

void
nng_mqtt_msg_set_pubcomp_packet_id(nng_msg *msg, uint16_t packet_id)
{
	nni_mqtt_msg_set_pubcomp_packet_id(msg, packet_id);
}

uint16_t
nng_mqtt_msg_get_subscribe_packet_id(nng_msg *msg)
{
	return nni_mqtt_msg_get_subscribe_packet_id(msg);
}

void
nng_mqtt_msg_set_subscribe_packet_id(nng_msg *msg, uint16_t packet_id)
{
	nni_mqtt_msg_set_subscribe_packet_id(msg, packet_id);
}

void
nng_mqtt_msg_set_subscribe_topics(
    nng_msg *msg, nng_mqtt_topic_qos *topics, uint32_t topics_count)
{
	nni_mqtt_msg_set_subscribe_topics(
	    msg, (nni_mqtt_topic_qos *) topics, topics_count);
}

nng_mqtt_topic_qos *
nng_mqtt_msg_get_subscribe_topics(nng_msg *msg, uint32_t *topics_count)
{
	return nni_mqtt_msg_get_subscribe_topics(msg, topics_count);
}

property *
nng_mqtt_msg_get_subscribe_property(nng_msg *msg)
{
	return nni_mqtt_msg_get_subscribe_property(msg);
}

void
nng_mqtt_msg_set_subscribe_property(nng_msg *msg, property *prop)
{
	nni_mqtt_msg_set_subscribe_property(msg, prop);
}

uint16_t
nng_mqtt_msg_get_suback_packet_id(nng_msg *msg)
{
	return nni_mqtt_msg_get_suback_packet_id(msg);
}

void
nng_mqtt_msg_set_suback_packet_id(nng_msg *msg, uint16_t packet_id)
{
	nni_mqtt_msg_set_suback_packet_id(msg, packet_id);
}
void
nng_mqtt_msg_set_suback_return_codes(
    nng_msg *msg, uint8_t *return_codes, uint32_t return_codes_count)
{
	nni_mqtt_msg_set_suback_return_codes(
	    msg, return_codes, return_codes_count);
}

uint8_t *
nng_mqtt_msg_get_suback_return_codes(
    nng_msg *msg, uint32_t *return_codes_counts)
{
	return nni_mqtt_msg_get_suback_return_codes(msg, return_codes_counts);
}

property *
nng_mqtt_msg_get_suback_property(nng_msg *msg)
{
	return nni_mqtt_msg_get_suback_property(msg);
}

void
nng_mqtt_msg_set_suback_property(nng_msg *msg, property *prop)
{
	nni_mqtt_msg_set_suback_property(msg, prop);
}

uint16_t
nng_mqtt_msg_get_unsubscribe_packet_id(nng_msg *msg)
{
	return nni_mqtt_msg_get_unsubscribe_packet_id(msg);
}

void
nng_mqtt_msg_set_unsubscribe_packet_id(nng_msg *msg, uint16_t packet_id)
{
	nni_mqtt_msg_set_unsubscribe_packet_id(msg, packet_id);
}

void
nng_mqtt_msg_set_unsubscribe_topics(
    nng_msg *msg, nng_mqtt_topic *topics, uint32_t topics_count)
{
	nni_mqtt_msg_set_unsubscribe_topics(
	    msg, (nni_mqtt_topic *) topics, topics_count);
}

nng_mqtt_topic *
nng_mqtt_msg_get_unsubscribe_topics(nng_msg *msg, uint32_t *topics_count)
{
	return nni_mqtt_msg_get_unsubscribe_topics(msg, topics_count);
}

property *
nng_mqtt_msg_get_unsubscribe_property(nng_msg *msg)
{
	return nni_mqtt_msg_get_unsubscribe_property(msg);
}

void
nng_mqtt_msg_set_unsubscribe_property(nng_msg *msg, property *prop)
{
	nni_mqtt_msg_set_unsubscribe_property(msg, prop);
}

void
nng_mqtt_msg_set_unsuback_packet_id(nng_msg *msg, uint16_t packet_id)
{
	nni_mqtt_msg_set_unsuback_packet_id(msg, packet_id);
}

uint16_t
nng_mqtt_msg_get_unsuback_packet_id(nng_msg *msg)
{
	return nni_mqtt_msg_get_unsuback_packet_id(msg);
}

property *
nng_mqtt_msg_get_unsuback_property(nng_msg *msg)
{
	return nni_mqtt_msg_get_unsuback_property(msg);
}

void
nng_mqtt_msg_set_unsuback_property(nng_msg *msg, property *prop)
{
	nni_mqtt_msg_set_unsuback_property(msg, prop);
}

nng_mqtt_topic *
nng_mqtt_topic_array_create(size_t n)
{
	return nni_mqtt_topic_array_create(n);
}

void
nng_mqtt_topic_array_set(
    nng_mqtt_topic *topic, size_t n, const char *topic_name)
{
	nni_mqtt_topic_array_set(topic, n, topic_name);
}

void
nng_mqtt_topic_array_free(nng_mqtt_topic *topic, size_t n)
{
	nni_mqtt_topic_array_free(topic, n);
}

nng_mqtt_topic_qos *
nng_mqtt_topic_qos_array_create(size_t n)
{
	return nni_mqtt_topic_qos_array_create(n);
}

void
nng_mqtt_topic_qos_array_set(nng_mqtt_topic_qos *topic_qos, size_t index,
    const char *topic_name, uint8_t qos)
{
	nni_mqtt_topic_qos_array_set(topic_qos, index, topic_name, qos);
}

void
nng_mqtt_topic_qos_array_free(nng_mqtt_topic_qos *topic_qos, size_t n)
{
	nni_mqtt_topic_qos_array_free(topic_qos, n);
}

int
nng_mqtt_set_connect_cb(nng_socket sock, nng_pipe_cb cb, void *arg)
{
	return nng_pipe_notify(sock, NNG_PIPE_EV_ADD_POST, cb, arg);
}

int
nng_mqtt_set_disconnect_cb(nng_socket sock, nng_pipe_cb cb, void *arg)
{
	return nng_pipe_notify(sock, NNG_PIPE_EV_REM_POST, cb, arg);
}

void
nng_mqtt_msg_dump(
    nng_msg *msg, uint8_t *buffer, uint32_t len, bool print_bytes)
{
	nni_mqtt_msg_dump(msg, buffer, len, print_bytes);
}

uint32_t
get_mqtt_properties_len(property *prop)
{
	return get_properties_len(prop);
}

int
mqtt_property_free(property *prop)
{
	return property_free(prop);
}

void
mqtt_property_foreach(property *prop, void (*cb)(property *))
{
	return property_foreach(prop, cb);
}

int
mqtt_property_dup(property **dup, const property *src)
{
	return property_dup(dup, src);
}

property *
mqtt_property_pub_by_will(property *will_prop)
{
	return property_pub_by_will(will_prop);
}

int
mqtt_property_value_copy(property *dst, const property *src)
{
	return property_value_copy(dst, src);
}

property *
mqtt_property_alloc(void)
{
	return property_alloc();
}

property *
mqtt_property_set_value_u8(uint8_t prop_id, uint8_t value)
{
	return property_set_value_u8(prop_id, value);
}

property *
mqtt_property_set_value_u16(uint8_t prop_id, uint16_t value)
{
	return property_set_value_u16(prop_id, value);
}

property *
mqtt_property_set_value_u32(uint8_t prop_id, uint32_t value)
{
	return property_set_value_u32(prop_id, value);
}

property *
mqtt_property_set_value_varint(uint8_t prop_id, uint32_t value)
{
	return property_set_value_varint(prop_id, value);
}

property *
mqtt_property_set_value_binary(uint8_t prop_id, uint8_t *value, uint32_t len, bool copy_value)
{
	return property_set_value_binary(prop_id, value, len, copy_value);
}

property *
mqtt_property_set_value_str( uint8_t prop_id, const char *value, uint32_t len, bool copy_value)
{
	return property_set_value_str(prop_id, value, len, copy_value);
}

property *
mqtt_property_set_value_strpair(uint8_t prop_id, const char *key, uint32_t key_len, const char *value, uint32_t value_len, bool copy_value)
{
	return property_set_value_strpair(prop_id, key, key_len, value, value_len, copy_value);
}

property_type_enum
mqtt_property_get_value_type(uint8_t prop_id)
{
	return property_get_value_type(prop_id);
}

property_data *
mqtt_property_get_value(property *prop, uint8_t prop_id)
{
	return property_get_value(prop, prop_id);
}

void
mqtt_property_append(property *prop_list, property *last)
{
	return property_append(prop_list, last);
}


static void
mqtt_sub_aio_cancel(nni_aio *aio, void *arg, int rv)
{
	NNI_ARG_UNUSED(arg);
	// nng_mqtt_client *client = arg;

	if (!nni_aio_list_active(aio)) {
		return;
	}
	// If receive in progress, then cancel the pending transfer.
	// The callback on the rxaio will cause the user aio to
	// be canceled too.
	// if (nni_list_first(&p->recvq) == aio) {
	// 	nni_aio_abort(p->rxaio, rv);
	// 	nni_mtx_unlock(&p->mtx);
	// 	return;
	// }
	nni_aio_list_remove(aio);
	nni_aio_finish_error(aio, rv);
}

nng_mqtt_client *
nng_mqtt_client_alloc(nng_socket sock, nng_mqtt_sub_cb cb, bool is_async)
{
	nng_mqtt_client *client = NNI_ALLOC_STRUCT(client);
	client->sock            = sock;
	if (is_async) {
		nng_aio_alloc(&client->sub_aio, cb, client);
	}
	return client;
}

/**
 * @brief an AIO cannot kill itself in its own callback!!
 * 
 * @param client 
 * @param is_async 
 */
void nng_mqtt_client_free(nng_mqtt_client *client, bool is_async)
{
	nni_aio_close(client->sub_aio);
	if (client) {
		if (is_async) {
			nng_aio_free(client->sub_aio);
		}
		NNI_FREE_STRUCT(client);
	}
	return;
}

int
nng_mqtt_subscribe(nng_socket sock, nng_mqtt_topic_qos *sbs, size_t count, property *pl)
{
	int rv = 0;
	// create a SUBSCRIBE message
	nng_msg *submsg;
	nng_mqtt_msg_alloc(&submsg, 0);
	nng_mqtt_msg_set_packet_type(submsg, NNG_MQTT_SUBSCRIBE);
	nng_mqtt_msg_set_subscribe_topics(submsg, sbs, count);

	if (pl) {
		nng_mqtt_msg_set_subscribe_property(submsg, pl);
	}

	if ((rv = nng_sendmsg(sock, submsg, NNG_FLAG_ALLOC)) != 0) {
		nng_msg_free(submsg);
	}

	return rv;
}

int 
nng_mqtt_subscribe_async(nng_mqtt_client *client, nng_mqtt_topic_qos *sbs, size_t count, property *pl)
{
	int rv = 0;

	// create a SUBSCRIBE message
	nng_msg *submsg;
	nng_mqtt_msg_alloc(&submsg, 0);
	nng_mqtt_msg_set_packet_type(submsg, NNG_MQTT_SUBSCRIBE);
	nng_mqtt_msg_set_subscribe_topics(submsg, sbs, count);

	if (pl) {
		nng_mqtt_msg_set_subscribe_property(submsg, pl);
	}

	nng_aio_set_msg(client->sub_aio, submsg);
	if (nni_aio_schedule(client->sub_aio, mqtt_sub_aio_cancel, client) !=
	    0) {
<<<<<<< HEAD
		nni_aio_finish_error(&client->sub_aio, NNG_ECANCELED);
		return 0;
=======
		nni_aio_finish_error(client->sub_aio, NNG_ECANCELED);
		return rv;
>>>>>>> 502f92f7
	}
	nng_send_aio(client->sock, client->sub_aio);

	return rv;

}

void
nng_mqtt_msg_set_conn_param(nng_msg *msg)
{
	nni_mqtt_msg_set_conn_param(msg);
}

conn_param *
nng_mqtt_msg_get_conn_param(nng_msg *msg)
{
	return nni_mqtt_msg_get_conn_param(msg);
}<|MERGE_RESOLUTION|>--- conflicted
+++ resolved
@@ -771,13 +771,8 @@
 	nng_aio_set_msg(client->sub_aio, submsg);
 	if (nni_aio_schedule(client->sub_aio, mqtt_sub_aio_cancel, client) !=
 	    0) {
-<<<<<<< HEAD
-		nni_aio_finish_error(&client->sub_aio, NNG_ECANCELED);
-		return 0;
-=======
 		nni_aio_finish_error(client->sub_aio, NNG_ECANCELED);
 		return rv;
->>>>>>> 502f92f7
 	}
 	nng_send_aio(client->sock, client->sub_aio);
 
