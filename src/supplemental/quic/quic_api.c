//
// Copyright 2022 NanoMQ Team, Inc. <jaylin@emqx.io>
//
// This software is supplied under the terms of the MIT License, a
// copy of which should be located in the distribution where this
// file was obtained (LICENSE.txt).  A copy of the license may also be
// found online at https://opensource.org/licenses/MIT.
//
#include "quic_api.h"
#include "core/nng_impl.h"
#include "msquic.h"

#include "nng/mqtt/mqtt_client.h"
#include "nng/supplemental/nanolib/conf.h"
#include "nng/protocol/mqtt/mqtt_parser.h"
#include "supplemental/mqtt/mqtt_msg.h"

#include "openssl/pem.h"
#include "openssl/x509.h"

#include <assert.h>
#include <errno.h>
#include <stdint.h>
#include <stdio.h>
#include <stdlib.h>
#include <string.h>
#include <time.h>
#include <unistd.h>

#define NNI_QUIC_KEEPALIVE 100
#define NNI_QUIC_TIMER 1
#define NNI_QUIC_MAX_RETRY 2

#define QUIC_API_C_DEBUG 0


#if QUIC_API_C_DEBUG
#define qdebug(fmt, ...)                                                 \
	do {                                                            \
		printf("[%s]: " fmt "", __FUNCTION__, ##__VA_ARGS__); \
	} while (0)
#else
#define qdebug(fmt, ...) do {} while(0)
#endif

typedef struct quic_sock_s quic_sock_t;

struct quic_sock_s {
	HQUIC     qconn; // QUIC connection
	nni_sock *sock;
	void     *pipe; //main mqtt_pipe

	nni_mtx  mtx; // for reconnect
	nni_aio  close_aio;

	uint8_t  rticket[4096];
	uint16_t rticket_sz;
	nng_url *url_s;

	char    *cacert;
};

typedef struct quic_strm_s quic_strm_t;

struct quic_strm_s {
	HQUIC    stream;
	nni_mtx  mtx;
	nni_list sendq;
	nni_list recvq;

	quic_sock_t *sock; // QUIC socket
	void        *pipe; // Stream pipe if multi-stream is enabled

	bool     closed;
	nni_lmq  recv_messages; // recv messages queue
	nni_lmq  send_messages; // send messages queue
	nni_msg *rxmsg;         // nng_msg for received

	nni_aio  rraio;
	uint8_t *rrbuf; // Buffer for remaining packet
	uint32_t rrlen; // Length of rrbuf
	uint32_t rrpos; // Start position of rrbuf
	uint32_t rrcap; // Start position of rrbuf
	uint32_t rxlen; // Length received
	uint32_t rwlen; // Length wanted
	uint8_t  rxbuf[5];
};

const QUIC_API_TABLE *MsQuic;

// Config for msquic
const QUIC_REGISTRATION_CONFIG quic_reg_config = {
	"mqtt",
	QUIC_EXECUTION_PROFILE_LOW_LATENCY
};

const QUIC_BUFFER quic_alpn = {
	sizeof("mqtt") - 1,
	(uint8_t *) "mqtt"
};

HQUIC registration;
HQUIC configuration;

// move this to quic_sock
static conf_bridge_node *bridge_node;
nni_proto *g_quic_proto;

static BOOLEAN quic_load_config(conf_bridge_node *node);
static void    quic_pipe_send_cancel(nni_aio *aio, void *arg, int rv);
static void    quic_pipe_recv_cancel(nni_aio *aio, void *arg, int rv);
static void    quic_pipe_recv_cb(void *arg);
static void    quic_pipe_send_start(quic_strm_t *qstrm);
static void    quic_pipe_recv_start(void *arg);

static int  quic_sock_reconnect(quic_sock_t *qsock);
static void quic_sock_close_cb(void *arg);
static void quic_sock_init(quic_sock_t *qsock);
static void quic_sock_fini(quic_sock_t *qsock);

static void quic_strm_init(quic_strm_t *qstrm, quic_sock_t *qsock);
static void quic_strm_fini(quic_strm_t *qstrm);

static QUIC_STATUS verify_peer_cert_tls(
    QUIC_CERTIFICATE *cert, QUIC_CERTIFICATE *chain, char *cacert);

static QUIC_STATUS
verify_peer_cert_tls(QUIC_CERTIFICATE* cert, QUIC_CERTIFICATE* chain, char *cacert)
{
	// local ca
	X509_LOOKUP *lookup = NULL;
	X509_STORE *trusted = NULL;
	trusted = X509_STORE_new();
	if (trusted == NULL) {
		return QUIC_STATUS_ABORTED;
	}
	lookup = X509_STORE_add_lookup(trusted, X509_LOOKUP_file());
	if (lookup == NULL) {
		X509_STORE_free(trusted);
		trusted = NULL;
		return QUIC_STATUS_ABORTED;
	}

	// if (!X509_LOOKUP_load_file(lookup, cacertfile, X509_FILETYPE_PEM)) {
	if (!X509_LOOKUP_load_file(lookup, cacert, X509_FILETYPE_PEM)) {
		log_warn("No load cacertfile be found");
		X509_STORE_free(trusted);
		trusted = NULL;
	}
	if (trusted == NULL) {
		return QUIC_STATUS_ABORTED;
	}

	// @TODO peer_certificate_received
	// Only with QUIC_CREDENTIAL_FLAG_INDICATE_CERTIFICATE_RECEIVED
	// assert(QUIC_CONNECTION_EVENT_PEER_CERTIFICATE_RECEIVED == Event->Type);

	// Validate against CA certificates using OpenSSL API
	X509 *crt = (X509 *) cert;
	X509_STORE_CTX *x509_ctx = (X509_STORE_CTX *) chain;
	STACK_OF(X509) *untrusted = X509_STORE_CTX_get0_untrusted(x509_ctx);

	if (crt == NULL) {
		log_error("NULL Cert!");
		return QUIC_STATUS_BAD_CERTIFICATE;
	}
	X509_STORE_CTX *ctx = X509_STORE_CTX_new();
	X509_STORE_CTX_init(ctx, trusted, crt, untrusted);
	int res = X509_verify_cert(ctx);
	X509_STORE_CTX_free(ctx);

	if (res <= 0) {
		log_error("X509 verify error: %d: %s", res, X509_verify_cert_error_string(ctx));
		return QUIC_STATUS_BAD_CERTIFICATE;
	} else
		return QUIC_STATUS_SUCCESS;

	/* @TODO validate SNI */
}

// Helper function to load a client configuration.
static BOOLEAN
quic_load_config(conf_bridge_node *node)
{
	QUIC_SETTINGS Settings = { 0 };
	QUIC_CREDENTIAL_CONFIG CredConfig;
	if (!node) {
		Settings.IsSet.IdleTimeoutMs       = TRUE;
		Settings.IdleTimeoutMs             = 90 * 1000;
		Settings.IsSet.KeepAliveIntervalMs = TRUE;
		Settings.KeepAliveIntervalMs       = 60 * 1000;
		goto there;
	}
	// Configures the client's idle timeout.
	if (node->qidle_timeout == 0) {
		Settings.IsSet.IdleTimeoutMs = FALSE;
	} else {
		Settings.IsSet.IdleTimeoutMs = TRUE;
		Settings.IdleTimeoutMs       = node->qidle_timeout * 1000;
	}
	if (node->qconnect_timeout != 0) {
		Settings.IsSet.HandshakeIdleTimeoutMs = TRUE;
		Settings.HandshakeIdleTimeoutMs =
		    node->qconnect_timeout * 1000;
	}
	if (node->qdiscon_timeout != 0) {
		Settings.IsSet.DisconnectTimeoutMs = TRUE;
		Settings.DisconnectTimeoutMs       = node->qdiscon_timeout * 1000;
	}

	Settings.IsSet.KeepAliveIntervalMs = TRUE;
	Settings.KeepAliveIntervalMs       = node->qkeepalive * 1000;
	switch (node->qcongestion_control)
	{
	case QUIC_CONGESTION_CONTROL_ALGORITHM_CUBIC:
		Settings.IsSet.CongestionControlAlgorithm = TRUE;
		Settings.CongestionControlAlgorithm       = QUIC_CONGESTION_CONTROL_ALGORITHM_CUBIC;
		break;
#ifdef QUIC_API_ENABLE_PREVIEW_FEATURES
	case QUIC_CONGESTION_CONTROL_ALGORITHM_BBR:
		Settings.IsSet.CongestionControlAlgorithm = TRUE;
		Settings.CongestionControlAlgorithm       = QUIC_CONGESTION_CONTROL_ALGORITHM_BBR;
		break;
#endif

	default:
		log_warn("unsupport congestion control algorithm, use default cubic!");
		break;
	}

there:

	// Configures a default client configuration, optionally disabling
	// server certificate validation.
	memset(&CredConfig, 0, sizeof(CredConfig));
	// Unsecure by default
	CredConfig.Type  = QUIC_CREDENTIAL_TYPE_NONE;
	// CredConfig.Flags = QUIC_CREDENTIAL_FLAG_CLIENT | QUIC_CREDENTIAL_FLAG_USE_PORTABLE_CERTIFICATES;
	CredConfig.Flags = QUIC_CREDENTIAL_FLAG_CLIENT;

	if (node->tls.enable) {
		char *cert_path = node->tls.certfile;
		char *key_path  = node->tls.keyfile;
		char *password  = node->tls.key_password;

		if (password) {
			QUIC_CERTIFICATE_FILE_PROTECTED *CertFile =
			    (QUIC_CERTIFICATE_FILE_PROTECTED *) malloc(sizeof(QUIC_CERTIFICATE_FILE_PROTECTED));
			CertFile->CertificateFile           = cert_path;
			CertFile->PrivateKeyFile            = key_path;
			CertFile->PrivateKeyPassword        = password;
			CredConfig.CertificateFileProtected = CertFile;
			CredConfig.Type =
			    QUIC_CREDENTIAL_TYPE_CERTIFICATE_FILE_PROTECTED;
		} else {
			QUIC_CERTIFICATE_FILE *CertFile =
			    (QUIC_CERTIFICATE_FILE_PROTECTED *) malloc(sizeof(QUIC_CERTIFICATE_FILE_PROTECTED));
			CertFile->CertificateFile  = cert_path;
			CertFile->PrivateKeyFile   = key_path;
			CredConfig.CertificateFile = CertFile;
			CredConfig.Type =
			    QUIC_CREDENTIAL_TYPE_CERTIFICATE_FILE;
		}

<<<<<<< HEAD
		BOOLEAN verify = (node->tls.verify_peer == true ? 1 : 0);
		BOOLEAN has_ca_cert = TRUE;
=======
		// TODO options from config ?????
		BOOLEAN verify = (node->tls.verify_peer == true ? 1 : 0);
		BOOLEAN has_ca_cert = (node->tls.cafile != NULL ? 1 : 0);
>>>>>>> 71cb596d
		if (!verify) {
			CredConfig.Flags |= QUIC_CREDENTIAL_FLAG_NO_CERTIFICATE_VALIDATION;
		} else if (node->tls.certfile) {
			// Do own validation instead against provided ca certs in cacertfile
			CredConfig.Flags |= QUIC_CREDENTIAL_FLAG_INDICATE_CERTIFICATE_RECEIVED;
			CredConfig.Flags |= QUIC_CREDENTIAL_FLAG_NO_CERTIFICATE_VALIDATION;
		}

		CredConfig.Type = QUIC_CREDENTIAL_TYPE_CERTIFICATE_FILE;
		CredConfig.Flags |= QUIC_CREDENTIAL_FLAG_INDICATE_CERTIFICATE_RECEIVED;
	} else {
		CredConfig.Flags |= QUIC_CREDENTIAL_FLAG_NO_CERTIFICATE_VALIDATION;
		log_warn("No quic TLS/SSL credentials was specified.");
	}

	// Allocate/initialize the configuration object, with the configured
	// ALPN and settings.
	QUIC_STATUS rv = QUIC_STATUS_SUCCESS;
	if (QUIC_FAILED(rv = MsQuic->ConfigurationOpen(registration,
	    &quic_alpn, 1, &Settings, sizeof(Settings), NULL, &configuration))) {
		log_error("ConfigurationOpen failed, 0x%x!\n", rv);
		return FALSE;
	}

	// Loads the TLS credential part of the configuration. This is required
	// even on client side, to indicate if a certificate is required or
	// not.
	if (QUIC_FAILED(rv = MsQuic->ConfigurationLoadCredential(
	                    configuration, &CredConfig))) {
		qdebug("Configuration Load Credential failed, 0x%x!\n", rv);
		return FALSE;
	}

	return TRUE;
}

static void
quic_sock_init(quic_sock_t *qsock)
{
	qsock->qconn = NULL;
	qsock->sock  = NULL;
	qsock->pipe  = NULL;

	nni_mtx_init(&qsock->mtx);
	nni_aio_init(&qsock->close_aio, quic_sock_close_cb, qsock);

	qsock->url_s = NULL;
	qsock->rticket_sz = 0;

	qsock->cacert = NULL;
}

static void
quic_sock_fini(quic_sock_t *qsock)
{
	nni_mtx_fini(&qsock->mtx);
	if (qsock->url_s)
		nng_url_free(qsock->url_s);

	nni_aio_stop(&qsock->close_aio);
	nni_aio_fini(&qsock->close_aio);
	// Do not stop close aio here due to reconnect
	// nni_aio_stop(&qsock->close_aio);
	// nni_aio_close(&qsock->close_aio);
	// nni_aio_fini(&qsock->close_aio);
}

static void
quic_strm_init(quic_strm_t *qstrm, quic_sock_t *qsock)
{
	qstrm->stream = NULL;

	nni_mtx_init(&qstrm->mtx);
	nni_aio_list_init(&qstrm->sendq);
	nni_aio_list_init(&qstrm->recvq);

	qstrm->sock = qsock;
	qstrm->closed = false;

	nni_lmq_init(&qstrm->recv_messages, NNG_MAX_RECV_LMQ);
	nni_lmq_init(&qstrm->send_messages, NNG_MAX_SEND_LMQ);

	nni_aio_init(&qstrm->rraio, quic_pipe_recv_cb, qstrm);

	qstrm->rxlen = 0;
	qstrm->rxmsg = NULL;

	qstrm->rrbuf = NULL;
	qstrm->rrlen = 0;
	qstrm->rrpos = 0;
	qstrm->rrcap = 0;
}

static void
quic_strm_fini(quic_strm_t *qstrm)
{
	if (qstrm == NULL)
		return;
	if (qstrm->rxmsg)
		free(qstrm->rxmsg);
	if (qstrm->rrbuf)
		free(qstrm->rrbuf);
	log_debug("%p quic_strm_fini", qstrm->stream);

	nni_lmq_fini(&qstrm->recv_messages);
	nni_lmq_fini(&qstrm->send_messages);
	nni_mtx_fini(&qstrm->mtx);

	nni_aio_stop(&qstrm->rraio);
	nni_aio_close(&qstrm->rraio);
	nni_aio_fini(&qstrm->rraio);
}

// The clients's callback for stream events from MsQuic.
// New recv cb of quic transport
_IRQL_requires_max_(DISPATCH_LEVEL)
_Function_class_(QUIC_STREAM_CALLBACK) QUIC_STATUS QUIC_API
quic_strm_cb(_In_ HQUIC stream, _In_opt_ void *Context,
	_Inout_ QUIC_STREAM_EVENT *Event)
{
	quic_strm_t *qstrm = Context;
	uint32_t rlen;
	uint8_t *rbuf;
	nni_msg *smsg;
	nni_aio *aio;

	log_debug("quic_strm_cb triggered! %d", Event->Type);
	switch (Event->Type) {
	case QUIC_STREAM_EVENT_SEND_COMPLETE:
		// A previous StreamSend call has completed, and the context is
		// being returned back to the app.
		log_debug("QUIC_STREAM_EVENT_SEND_COMPLETE!");
		if (Event->SEND_COMPLETE.Canceled) {
			log_warn("[strm][%p] Data sent Canceled: %d",
					 stream, Event->SEND_COMPLETE.Canceled);
		}
		// Get aio from sendq and finish
		nni_mtx_lock(&qstrm->mtx);
		aio = Event->SEND_COMPLETE.ClientContext;
		if (aio != NULL) {
			// QoS messages send_cb
			nni_aio_list_remove(aio);
			// free the buf
			QUIC_BUFFER *buf = nni_aio_get_input(aio, 0);
			free(buf);
			smsg = nni_aio_get_msg(aio);
			nni_msg_free(smsg);
			nni_mtx_unlock(&qstrm->mtx);
			//Process QoS ACK in Protocol layer
			nni_aio_finish_sync(aio, 0, 0);
			break;
		}
		if ((aio = nni_list_first(&qstrm->sendq)) != NULL) {
			// this is the send_aio in protocol layer
			nni_aio_list_remove(aio);
			QUIC_BUFFER *buf = nni_aio_get_input(aio, 0);
			free(buf);
			quic_pipe_send_start(qstrm);
			nni_mtx_unlock(&qstrm->mtx);
			smsg = nni_aio_get_msg(aio);
			nni_msg_free(smsg);
			nni_aio_finish_sync(aio, 0, 0);
			break;
		} else {
			log_error("AIO missing, potential msg leaking!");
		}
		nni_mtx_unlock(&qstrm->mtx);
		break;
	case QUIC_STREAM_EVENT_RECEIVE:
		// Data was received from the peer on the stream.
		rbuf = Event->RECEIVE.Buffers->Buffer;
		rlen = Event->RECEIVE.Buffers->Length;
		uint8_t count = Event->RECEIVE.BufferCount;

		log_debug("[strm][%p] Data received Flag: %d", stream, Event->RECEIVE.Flags);

		nni_mtx_lock(&qstrm->mtx);
		// Get all the buffers in quic stream
		if (count == 0 || rlen <= 0) {
			nni_mtx_unlock(&qstrm->mtx);
			return QUIC_STATUS_PENDING;
		}
		log_debug("Body is [%d]-[0x%x 0x%x].", rlen, *(rbuf), *(rbuf + 1));

		if (rlen > qstrm->rrcap - qstrm->rrlen - qstrm->rrpos) {
			qstrm->rrbuf = realloc(qstrm->rrbuf, rlen + qstrm->rrlen);
			qstrm->rrcap = rlen + qstrm->rrlen;
		}
		// Copy data from quic stream to rrbuf
		memcpy(qstrm->rrbuf + (int)qstrm->rrlen, rbuf, rlen);
		qstrm->rrlen += rlen;
		MsQuic->StreamReceiveComplete(qstrm->stream, rlen);
		nni_mtx_unlock(&qstrm->mtx);
		if (!nni_list_empty(&qstrm->recvq)) {
			// We should not do executing now, Or circle calling occurs
			nng_aio_wait(&qstrm->rraio);
			nni_aio_finish_sync(&qstrm->rraio, 0, 0);
		}
		log_debug("stream cb over\n");

		return QUIC_STATUS_PENDING;
	case QUIC_STREAM_EVENT_PEER_SEND_ABORTED:
		// The peer gracefully shut down its send direction of the stream.
		log_warn("[strm][%p] Peer SEND aborted\n", stream);
		log_info("PEER_SEND_ABORTED Error Code: %llu",
				 (unsigned long long) Event->PEER_SEND_ABORTED.ErrorCode);
		break;
	case QUIC_STREAM_EVENT_PEER_SEND_SHUTDOWN:
		// The peer aborted its send direction of the stream.
		log_warn("[strm][%p] Peer shut down\n", stream);
		break;
	case QUIC_STREAM_EVENT_SEND_SHUTDOWN_COMPLETE:
		// fall through to close the stream
		log_warn("[strm][%p] QUIC_STREAM_EVENT_SEND_SHUTDOWN_COMPLETE.", stream);
		break;
	case QUIC_STREAM_EVENT_SHUTDOWN_COMPLETE:
		// Both directions of the stream have been shut down and MsQuic
		// is done with the stream. It can now be safely cleaned up.
		log_warn("[strm][%p] QUIC_STREAM_EVENT shutdown: All done.", stream);
		log_info("close stream with Error Code: %llu",
				 (unsigned long long) Event->SHUTDOWN_COMPLETE.ConnectionErrorCode);
		if (qstrm->sock->pipe != qstrm->pipe) {
			// close data stream only
			const nni_proto_pipe_ops *pipe_ops =
			    g_quic_proto->proto_pipe_ops;
				log_warn("close the data stream [%p]!", stream);
			pipe_ops->pipe_stop(qstrm->pipe);
			MsQuic->StreamClose(stream);
			break;
		}
		if (!Event->SHUTDOWN_COMPLETE.AppCloseInProgress) {
			// only server close the stream gonna trigger this
			log_warn("close the main stream [%p]!", stream);
			MsQuic->StreamClose(stream);
			qstrm->stream = NULL;
			// close stream here if in multi-stream mode?
			// Conflic with quic_pipe_close
			// qstrm->closed = true;
		}
		break;
	case QUIC_STREAM_EVENT_START_COMPLETE:
		log_info(
		    "QUIC_STREAM_EVENT_START_COMPLETE [%p] ID: %ld Status: %d",
		    stream, Event->START_COMPLETE.ID,
		    Event->START_COMPLETE.Status);
		if (!Event->START_COMPLETE.PeerAccepted)
			log_warn("Peer refused");
		break;
	case QUIC_STREAM_EVENT_IDEAL_SEND_BUFFER_SIZE:
		log_info("QUIC_STREAM_EVENT_IDEAL_SEND_BUFFER_SIZE");
		break;
	case QUIC_STREAM_EVENT_PEER_ACCEPTED:
		log_info("QUIC_STREAM_EVENT_PEER_ACCEPTED");
		break;
	case QUIC_STREAM_EVENT_PEER_RECEIVE_ABORTED:
		// The peer has requested that we stop sending. Close abortively.
		log_warn("[strm][%p] Peer RECEIVE aborted\n", stream);
		log_warn("QUIC_STREAM_EVENT_PEER_RECEIVE_ABORTED Error Code: %llu",
				 (unsigned long long) Event->PEER_RECEIVE_ABORTED.ErrorCode);
		break;

	default:
		log_warn("Unknown Event Type %d", Event->Type);
		break;
	}
	return QUIC_STATUS_SUCCESS;
}

_IRQL_requires_max_(DISPATCH_LEVEL)
_Function_class_(QUIC_CONNECTION_CALLBACK) QUIC_STATUS QUIC_API
quic_connection_cb(_In_ HQUIC Connection, _In_opt_ void *Context,
	_Inout_ QUIC_CONNECTION_EVENT *Event)
{
	const nni_proto_pipe_ops *pipe_ops = g_quic_proto->proto_pipe_ops;

	quic_sock_t *qsock = Context;
	void        *mqtt_sock;
	HQUIC        qconn = Connection;
	QUIC_STATUS  rv;

	log_debug("quic_connection_cb triggered! %d", Event->Type);
	switch (Event->Type) {
	case QUIC_CONNECTION_EVENT_CONNECTED:
		// The handshake has completed for the connection.
		// do not init any var here due to potential frequent reconnect
		log_info("[conn][%p] is Connected. Resumed Session %d", qconn,
		    Event->CONNECTED.SessionResumed);

		// only create main stream/pipe it there is none.
		if (qsock->pipe == NULL) {
			// First time to establish QUIC pipe
			if ((qsock->pipe = nng_alloc(pipe_ops->pipe_size)) == NULL) {
				log_error("Failed in allocating pipe.");
				break;
			}
			mqtt_sock = nni_sock_proto_data(qsock->sock);
			pipe_ops->pipe_init(
			    qsock->pipe, (nni_pipe *) qsock, mqtt_sock);
		}
		pipe_ops->pipe_start(qsock->pipe);
		break;
	case QUIC_CONNECTION_EVENT_SHUTDOWN_INITIATED_BY_TRANSPORT:
		// The connection has been shut down by the transport.
		// Generally, this is the expected way for the connection to
		// shut down with this protocol, since we let idle timeout kill
		// the connection.
		if (Event->SHUTDOWN_INITIATED_BY_TRANSPORT.Status ==
		    QUIC_STATUS_CONNECTION_IDLE) {
			log_warn(
			    "[conn][%p] Successfully shut down connection on idle.\n",
			    qconn);
		} else if (Event->SHUTDOWN_INITIATED_BY_TRANSPORT.Status ==
		    QUIC_STATUS_CONNECTION_TIMEOUT) {
			log_warn("[conn][%p] Successfully shut down on "
			         "CONNECTION_TIMEOUT.\n",
			    qconn);
		}
		log_warn("[conn][%p] Shut down by transport, 0x%x, Error Code "
		         "%llu\n",
		    qconn, Event->SHUTDOWN_INITIATED_BY_TRANSPORT.Status,
		    (unsigned long long)
		        Event->SHUTDOWN_INITIATED_BY_TRANSPORT.ErrorCode);
		break;
	case QUIC_CONNECTION_EVENT_SHUTDOWN_INITIATED_BY_PEER:
		// The connection was explicitly shut down by the peer.
		log_warn("[conn][%p] "
		         "QUIC_CONNECTION_EVENT_SHUTDOWN_INITIATED_BY_PEER, "
		         "0x%llu\n",
		    qconn,
		    (unsigned long long)
		        Event->SHUTDOWN_INITIATED_BY_PEER.ErrorCode);
		break;
	case QUIC_CONNECTION_EVENT_SHUTDOWN_COMPLETE:
		// The connection has completed the shutdown process and is
		// ready to be safely cleaned up.
		log_info("[conn][%p] QUIC_CONNECTION_EVENT_SHUTDOWN_COMPLETE: All done\n\n", qconn);
		nni_mtx_lock(&qsock->mtx);
		if (!Event->SHUTDOWN_COMPLETE.AppCloseInProgress) {
			// explicitly shutdon on protocol layer.
			MsQuic->ConnectionClose(qconn);
		}

		// Close and finite nng pipe ONCE disconnect
		if (qsock->pipe) {
			log_warn("Quic reconnect failed or disconnected!");
			pipe_ops->pipe_stop(qsock->pipe);
			pipe_ops->pipe_close(qsock->pipe);
			pipe_ops->pipe_fini(qsock->pipe);
			qsock->pipe = NULL;
			// No bridge_node if NOT bridge mode
			if (bridge_node && bridge_node->hybrid) {
				nni_mtx_unlock(&qsock->mtx);
				break;
			}
		}

		nni_mtx_unlock(&qsock->mtx);
		nni_aio_finish(&qsock->close_aio, 0, 0);
		/*
		if (qstrm->rtt0_enable) {
			// No rticket
			log_warn("reconnect failed due to no resumption ticket.\n");
			quic_strm_fini(qstrm);
			nng_free(qstrm, sizeof(quic_strm_t));
		}
		*/

		break;
	case QUIC_CONNECTION_EVENT_RESUMPTION_TICKET_RECEIVED:
		// A resumption ticket (also called New Session Ticket or NST)
		// was received from the server.
		log_warn("[conn][%p] Resumption ticket received (%u bytes):\n",
		    Connection, Event->RESUMPTION_TICKET_RECEIVED.ResumptionTicketLength);
		qsock->rticket_sz = Event->RESUMPTION_TICKET_RECEIVED.ResumptionTicketLength;
		memcpy(qsock->rticket, Event->RESUMPTION_TICKET_RECEIVED.ResumptionTicket,
		        Event->RESUMPTION_TICKET_RECEIVED.ResumptionTicketLength);
		break;
	case QUIC_CONNECTION_EVENT_PEER_CERTIFICATE_RECEIVED:
		log_info("QUIC_CONNECTION_EVENT_PEER_CERTIFICATE_RECEIVED");
<<<<<<< HEAD
		// TODO Using mbedtls APIs to verify
=======

		/*
		 * TODO
		 * Does MsQuic ensure the connected event will happen after
		 * peer_certificate_received event.?
		 */

		// Using openssl/mbedtls APIs to verify
>>>>>>> 71cb596d
		if (QUIC_FAILED(rv = verify_peer_cert_tls(
				Event->PEER_CERTIFICATE_RECEIVED.Certificate,
				Event->PEER_CERTIFICATE_RECEIVED.Chain, qsock->cacert))) {
			log_error("[conn][%p] Invalid certificate file received from the peer");
			return rv;
		}
		break;
	case QUIC_CONNECTION_EVENT_DATAGRAM_STATE_CHANGED:
		log_info("QUIC_CONNECTION_EVENT_DATAGRAM_STATE_CHANGED");
		break;
	case QUIC_CONNECTION_EVENT_STREAMS_AVAILABLE:
		log_info("QUIC_CONNECTION_EVENT_STREAMS_AVAILABLE");
		break;
	case QUIC_CONNECTION_EVENT_IDEAL_PROCESSOR_CHANGED:
		log_info("QUIC_CONNECTION_EVENT_IDEAL_PROCESSOR_CHANGED");
		break;
	default:
		log_warn("Unknown event type %d!", Event->Type);
		break;
	}
	return QUIC_STATUS_SUCCESS;
}

int
quic_disconnect(void *qsock, void *qpipe)
{
	log_debug("actively disclose the QUIC stream");
	quic_sock_t *qs    = qsock;
	quic_strm_t *qstrm = qpipe;
	if (!qsock) {
		return -1;
	}
	if (qstrm->closed == true || qstrm->stream != NULL) {
		return -1;
	}
	MsQuic->StreamClose(qstrm->stream);
	MsQuic->StreamShutdown(
	    qstrm->stream, QUIC_STREAM_SHUTDOWN_FLAG_ABORT, NNG_ECONNSHUT);

	nni_mtx_lock(&qs->mtx);
	MsQuic->ConnectionShutdown(
	    qs->qconn, QUIC_CONNECTION_SHUTDOWN_FLAG_NONE, NNG_ECLOSED);
	nni_mtx_unlock(&qs->mtx);

	return 0;
}

int
quic_connect_ipv4(const char *url, nni_sock *sock, uint32_t *index)
{
	// Load the client configuration
	if (!quic_load_config(bridge_node)) {
		log_error("Failed in load quic configuration");
		return (-1);
	}

	QUIC_STATUS  rv;
	HQUIC        conn = NULL;
	nng_url     *url_s;
	quic_sock_t *qsock;

	if ((qsock = malloc(sizeof(quic_sock_t))) == NULL) {
		return -2;
	}
	// never free the sock in bridging mode
	quic_sock_init(qsock);
	// CACert
	if (bridge_node && bridge_node->tls.enable)
		qsock->cacert = bridge_node->tls.cafile;

	// Allocate a new connection object.
	if (QUIC_FAILED(rv = MsQuic->ConnectionOpen(registration,
	        quic_connection_cb, (void *)qsock, &conn))) {
		log_error("Failed in Quic ConnectionOpen, 0x%x!", rv);
		goto error;
	}

	// TODO: Windows compatible
	QUIC_ADDR Address = { 0 };
	// Address.Ip.sa_family = QUIC_ADDRESS_FAMILY_UNSPEC;
	Address.Ip.sa_family = QUIC_ADDRESS_FAMILY_INET;
	Address.Ipv4.sin_port = htons(0);
	// QuicAddrSetFamily(&Address, QUIC_ADDRESS_FAMILY_UNSPEC);
	// QuicAddrSetPort(&Address, 0);
	if (QUIC_FAILED(rv = MsQuic->SetParam(conn, QUIC_PARAM_CONN_LOCAL_ADDRESS,
	    sizeof(QUIC_ADDR), &Address))) {
		log_error("Failed in address setting, 0x%x!\n", rv);
		goto error;
	}
	// TODO get index from address
	if (index)
		if (QUIC_FAILED(rv = MsQuic->SetParam(conn,
		                    QUIC_PARAM_CONN_LOCAL_INTERFACE,
		                    sizeof(uint32_t), index))) {
			log_error(
			    "Failed in local address binding, 0x%x!\n", rv);
			goto error;
		}

	nng_url_parse(&url_s, url);
	// TODO maybe something wrong happened
	for (size_t i = 0; i < strlen(url_s->u_host); ++i)
		if (url_s->u_host[i] == ':') {
			url_s->u_host[i] = '\0';
			break;
		}

	qsock->url_s = url_s;
	qsock->sock  = sock;

	log_info("Quic connecting... %s:%s", url_s->u_host, url_s->u_port);

	// Start the connection to the server.
	if (QUIC_FAILED(rv = MsQuic->ConnectionStart(conn, configuration,
	        QUIC_ADDRESS_FAMILY_UNSPEC, url_s->u_host, atoi(url_s->u_port)))) {
		log_error("Failed in ConnectionStart, 0x%x!", rv);
		goto error;
	}
	// Successfully creating quic connection then assign to qsock
	// Here mutex should be unnecessary.
	qsock->qconn = conn;

	// // Start/ReStart the nng pipe
	// const nni_proto_pipe_ops *pipe_ops = g_quic_proto->proto_pipe_ops;
	// if ((qsock->pipe = nng_alloc(pipe_ops->pipe_size)) == NULL) {
	// 	log_error("error in alloc pipe.\n");
	// 	goto error;
	// }

	// void *sock_data = nni_sock_proto_data(sock);
	// if (pipe_ops->pipe_init(qsock->pipe, (nni_pipe *) qsock, sock_data) ==
	//     -1) {
	// 	goto error;
	// }

	return 0;

error:

	if (QUIC_FAILED(rv) && conn != NULL) {
		MsQuic->ConnectionClose(conn);
	}
	return rv;
}

static int
quic_sock_reconnect(quic_sock_t *qsock)
{
	// Load the client configuration.
	if (!quic_load_config(bridge_node)) {
		log_error("Failed in load quic configuration");
		return (-1);
	}

	QUIC_STATUS rv;
	HQUIC       conn = NULL;

	// Allocate a new connection object.
	if (QUIC_FAILED(rv = MsQuic->ConnectionOpen(registration,
	        quic_connection_cb, (void *)qsock, &conn))) {
		log_error("Failed in Quic ConnectionOpen, 0x%x!", rv);
		goto error;
	}

	if (qsock->rticket_sz != 0) {
		log_info("QUIC connection reconnect with 0RTT enabled");
		if (QUIC_FAILED(rv = MsQuic->SetParam(conn,
		    QUIC_PARAM_CONN_RESUMPTION_TICKET, qsock->rticket_sz, qsock->rticket))) {
			log_error("Failed in setting resumption ticket, 0x%x!", rv);
			goto error;
		}
	}

	nng_url *url_s = qsock->url_s;
	log_info("Quic reconnecting... %s:%s", url_s->u_host, url_s->u_port);

	// Start the connection to the server.
	if (QUIC_FAILED(rv = MsQuic->ConnectionStart(conn, configuration,
	        QUIC_ADDRESS_FAMILY_UNSPEC, url_s->u_host, atoi(url_s->u_port)))) {
		log_error("Failed in ConnectionStart, 0x%x!", rv);
		goto error;
	}
	// Successfully creating quic connection then assign to qsock
	nni_mtx_lock(&qsock->mtx);
	qsock->qconn = conn;
	nni_mtx_unlock(&qsock->mtx);

	return 0;

error:

	if (QUIC_FAILED(rv) && conn != NULL) {
		MsQuic->ConnectionClose(conn);
	}
	log_error("reconnect failed");
	return 0;
}

static void
quic_sock_close_cb(void *arg)
{
	quic_sock_t *qsock = arg;

	log_warn("Try to do quic stream reconnect!");
	nng_msleep(NNI_QUIC_TIMER * 1000);
	quic_sock_reconnect(qsock);
}


// only for qos 1/2
int
quic_aio_send(void *arg, nni_aio *aio)
{
	quic_strm_t *qstrm = arg;
	int          rv;
	nni_msg     *msg;
	QUIC_STATUS Status;

	nni_mtx_lock(&qstrm->mtx);
	msg = nni_aio_get_msg(aio);
	if ((rv = nni_aio_schedule(aio, quic_pipe_send_cancel, qstrm)) != 0) {
		nni_mtx_unlock(&qstrm->mtx);
		nni_msg_free(msg);
		nni_aio_finish_error(aio, rv);
		return (-1);
	}

	if (qstrm->closed) {
		nni_msg_free(msg);
		nni_aio_finish_error(aio, NNG_ECLOSED);
		while ((aio = nni_list_first(&qstrm->sendq)) != NULL) {
			nni_list_remove(&qstrm->sendq, aio);
			msg = nni_aio_get_msg(aio);
			nni_msg_free(msg);
			nni_aio_finish_error(aio, NNG_ECLOSED);
		}
		return 0;
	}

	QUIC_BUFFER *buf=(QUIC_BUFFER*)malloc(sizeof(QUIC_BUFFER)*2);
	int          hl   = nni_msg_header_len(msg);
	int          bl   = nni_msg_len(msg);

	if (hl > 0) {
		QUIC_BUFFER *buf1 = &buf[0];
		buf1->Length = hl;
		buf1->Buffer = nni_msg_header(msg);
	}

	if (bl > 0) {
		QUIC_BUFFER *buf2 = &buf[1];
		buf2->Length = bl;
		buf2->Buffer = nni_msg_body(msg);
	}

	log_debug("type is 0x%x %x.",
	    ((((uint8_t *) nni_msg_header(msg))[0] & 0xf0) >> 4),
	    ((uint8_t *) nni_msg_header(msg))[0]);
	log_debug("body len: %d header len: %d", buf[1].Length, buf[0].Length);
	nni_aio_set_input(aio, 0, buf);

	if (QUIC_FAILED(Status = MsQuic->StreamSend(qstrm->stream, buf, bl > 0 ? 2:1,
	                    QUIC_SEND_FLAG_NONE, aio))) {
		log_error("Failed in StreamSend, 0x%x!", Status);
		nni_aio_list_remove(aio);
		nni_mtx_unlock(&qstrm->mtx);
		free(buf);
		nni_msg_free(msg);
		nni_aio_finish_error(aio, NNG_ECLOSED);
		return NNG_ECANCELED;
	}

	nni_mtx_unlock(&qstrm->mtx);

	return 0;
}

static void
quic_pipe_send_start(quic_strm_t *qstrm)
{
	nni_aio    *aio;
	nni_msg    *msg;
	QUIC_STATUS rv;

	if ((aio = nni_list_first(&qstrm->sendq)) == NULL) {
		return;
	}

	if (qstrm->closed) {
		while ((aio = nni_list_first(&qstrm->sendq)) != NULL) {
			nni_list_remove(&qstrm->sendq, aio);
			msg = nni_aio_get_msg(aio);
			nni_msg_free(msg);
			nni_aio_finish_error(aio, NNG_ECLOSED);
		}
		return;
	}

	// This runs to send the message.
	msg = nni_aio_get_msg(aio);

	QUIC_BUFFER *buf = (QUIC_BUFFER*)malloc(sizeof(QUIC_BUFFER)*2);
	int          hl  = nni_msg_header_len(msg);
	int          bl  = nni_msg_len(msg);

	if (hl > 0) {
		QUIC_BUFFER *buf1 = &buf[0];
		buf1->Length      = hl;
		buf1->Buffer      = nni_msg_header(msg);
	}

	if (bl > 0) {
		QUIC_BUFFER *buf2 = &buf[1];
		buf2->Length      = bl;
		buf2->Buffer      = nni_msg_body(msg);
	}

	log_debug("type is 0x%x %x.",
	    ((((uint8_t *) nni_msg_header(msg))[0] & 0xf0) >> 4),
	    ((uint8_t *) nni_msg_header(msg))[0]);
	log_debug("body len: %d header len: %d", buf[1].Length, buf[0].Length);
	nni_aio_set_input(aio, 0, buf);
	// send QoS 0 msg with NULL context

	if (QUIC_FAILED(rv = MsQuic->StreamSend(qstrm->stream, buf, bl > 0 ? 2:1,
	                    QUIC_SEND_FLAG_NONE, NULL))) {
		log_debug("Failed in StreamSend, 0x%x!", rv);
		free(buf);
	}
	// Directly finish AIO here instead of waiting send_complete cb?
}

static void
quic_pipe_recv_start(void *arg)
{
	qdebug("quic_strm_recv_start.\n");
	quic_strm_t *qstrm = arg;
	nni_aio *aio = NULL;

	if (qstrm->closed) {
		while ((aio = nni_list_first(&qstrm->recvq)) != NULL) {
			nni_list_remove(&qstrm->recvq, aio);
			nni_aio_finish_error(aio, NNG_ECLOSED);
		}
		return;
	}
	if (nni_list_empty(&qstrm->recvq)) {
		return;
	}
	if (qstrm->rrlen > qstrm->rwlen && qstrm->rrlen == 0) {
		nni_aio_finish(&qstrm->rraio, 0, 0);
		return;
	}

	// Wait MsQuic take back data
	MsQuic->StreamReceiveSetEnabled(qstrm->stream, TRUE);
}

static void
quic_pipe_recv_cb(void *arg)
{
	quic_strm_t *qstrm = arg;
	nni_aio *aio = NULL;

	qdebug("before rxlen %d rwlen %d.\n", qstrm->rxlen, qstrm->rwlen);
	// qdebug("rrpos %d rrlen %d rrbuf %x %x.\n", qstrm->rrpos, qstrm->rrlen,
	// qstrm->rrbuf[qstrm->rrpos], qstrm->rrbuf[qstrm->rrpos + 1]);
	uint8_t  usedbytes;
	uint8_t *rbuf = qstrm->rrbuf + qstrm->rrpos;
	uint32_t rlen = qstrm->rrlen, n, remain_len;
	if (nni_aio_result(&qstrm->rraio) != 0)
		qdebug("QUIC aio receving error!");
	nni_mtx_lock(&qstrm->mtx);
	// Wait MsQuic take back data
	if (rlen < qstrm->rwlen - qstrm->rxlen) {
		qdebug("Data is not enough and rrpos %d rrlen %d.\n", qstrm->rrpos, qstrm->rrlen);
		if (rlen > 0) {
			memmove(qstrm->rrbuf, qstrm->rrbuf+qstrm->rrpos, qstrm->rrlen);
			qstrm->rrpos = 0;
		}
		MsQuic->StreamReceiveSetEnabled(qstrm->stream, TRUE);
		nni_mtx_unlock(&qstrm->mtx);
		return;
	}
	// We get enough data

	// Already get 2 Bytes
	if (qstrm->rxlen == 0) {
		n = 2; // new
		qdebug("msg type !!: %x\n", *rbuf);
		memcpy(qstrm->rxbuf, rbuf, n);
		qstrm->rxlen = 0 + n;
		qstrm->rrpos += n;
		qstrm->rrlen -= n;
		if (qstrm->rxbuf[1] == 0) {
			// 0 remaining length could be
			// PINGRESP/DISCONNECT
			if (0 != nng_msg_alloc(&qstrm->rxmsg, 0)) {
				qdebug("error in msg allocated.\n");
			}
			nni_msg_header_append(
			    qstrm->rxmsg, qstrm->rxbuf, 2);
			goto upload;
		}
		if (qstrm->rxbuf[1] == 2)
			qstrm->rwlen = n + 2; // Only this case exclude
		else
			qstrm->rwlen = n + 3;

		nni_mtx_unlock(&qstrm->mtx);
		// Re-schedule now
		if (!nni_list_empty(&qstrm->recvq)) {
			nni_aio_finish_sync(&qstrm->rraio, 0, 0);
		}
		qdebug("1after  rxlen %d rwlen %d.\n", qstrm->rxlen, qstrm->rwlen);
		return;
	}

	// Already get 4 Bytes
	if (qstrm->rxbuf[1] == 2 && qstrm->rwlen == 4) {
		// Handle 4 bytes msg
		n = 2; // new
		memcpy(qstrm->rxbuf + 2, rbuf, n);
		qstrm->rxlen += n;
		qstrm->rrpos += n;
		qstrm->rrlen -= n;
		qdebug("4bytes byte1 !!!!!!!: %x\n", *rbuf);

		// Compose msg
		if (0 != nng_msg_alloc(&qstrm->rxmsg, 4)) {
			qdebug("error in msg allocated.\n");
		}

		nni_msg_header_clear(qstrm->rxmsg);
		nni_msg_clear(qstrm->rxmsg);
		// Copy Header
		nni_msg_header_append(qstrm->rxmsg, qstrm->rxbuf, 2);
		// Copy Body
		nni_msg_append(qstrm->rxmsg, qstrm->rxbuf + 2, 2);

		// Done
		qdebug("2after  rxlen %d rwlen %d.\n", qstrm->rxlen, qstrm->rwlen);
	}

	// Already get 5 Bytes
	if (qstrm->rxbuf[1] > 0x02 && qstrm->rwlen == 5) {
		n = 3; // new
		memcpy(qstrm->rxbuf + 2, rbuf, n);
		qstrm->rxlen += n;
		qstrm->rrpos += n;
		qstrm->rrlen -= n;

		usedbytes = 0;
		if (0 != mqtt_get_remaining_length(qstrm->rxbuf, qstrm->rxlen, &remain_len, &usedbytes)) {
			qdebug("error in get remain_len.\n");
		}
		if (0 != nng_msg_alloc(&qstrm->rxmsg, 1 + usedbytes + remain_len)) {
			qdebug("error in msg allocated.\n");
		}
		qstrm->rwlen = remain_len + usedbytes + 1;

		if (qstrm->rxbuf[1] == 0x03) {
			nni_msg_header_clear(qstrm->rxmsg);
			nni_msg_clear(qstrm->rxmsg);
			// Copy Header
			nni_msg_header_append(qstrm->rxmsg, qstrm->rxbuf, 2);
			// Copy Body
			nni_msg_append(qstrm->rxmsg, qstrm->rxbuf + 2, 3);
		} else {
			nni_mtx_unlock(&qstrm->mtx);
			// Wait to be re-schedule
			if (!nni_list_empty(&qstrm->recvq)) {
				nni_aio_finish_sync(&qstrm->rraio, 0, 0);
			}
			qdebug("3after  rxlen %d rwlen %d.\n", qstrm->rxlen, qstrm->rwlen);
			return;
		}
	}

	// Already get remain_len Bytes
	if (qstrm->rwlen > 0x05 && qstrm->rxmsg != NULL) {
		usedbytes = 0;
		if (0 != mqtt_get_remaining_length(qstrm->rxbuf, qstrm->rxlen, &remain_len, &usedbytes)) {
			qdebug("error in get remain_len.\n");
		}
		n = 1 + usedbytes + remain_len - 5; // new

		nni_msg_header_clear(qstrm->rxmsg);
		nni_msg_clear(qstrm->rxmsg);
		// Copy Header
		nni_msg_header_append(qstrm->rxmsg, qstrm->rxbuf, 1 + usedbytes);
		// Copy Body
		nni_msg_append(qstrm->rxmsg,
			qstrm->rxbuf + (1 + usedbytes), 5 - (1 + usedbytes));
		nni_msg_append(qstrm->rxmsg, rbuf, n);

		qstrm->rxlen += n;
		qstrm->rrpos += n;
		qstrm->rrlen -= n;
	}
	qdebug("4after  rxlen %d rwlen %d rrlen %d.\n", qstrm->rxlen, qstrm->rwlen, qstrm->rrlen);

upload:
	// get aio and trigger cb of protocol layer
	aio = nni_list_first(&qstrm->recvq);

	if (aio != NULL) {
		nni_list_remove(&qstrm->recvq, aio);
		// Set msg and remove from list and finish
		nni_aio_set_msg(aio, qstrm->rxmsg);
		qstrm->rxmsg = NULL;
		qdebug("AIO FINISH\n");
		nni_mtx_unlock(&qstrm->mtx);
		nni_aio_finish_sync(aio, 0, 0);
	} else {
		if (nni_lmq_full(&qstrm->recv_messages)) {
			if (0 != nni_lmq_resize(&qstrm->recv_messages,
				2 * nni_lmq_cap(&qstrm->recv_messages))) {
				// memory error
				nni_msg_free(qstrm->rxmsg);
				nni_println("msg dropped due to no more memory!\n");
			}
		}
		nni_lmq_put(&qstrm->recv_messages, qstrm->rxmsg);
		qstrm->rxmsg = NULL;
		nni_mtx_unlock(&qstrm->mtx);
	}

	if (qstrm->rrlen > 0)
		if (!nni_list_empty(&qstrm->recvq))
			nni_aio_finish_sync(&qstrm->rraio, 0, 0);

	memmove(qstrm->rrbuf, qstrm->rrbuf+qstrm->rrpos, qstrm->rrlen);
	qstrm->rrpos = 0;
	qdebug("over\n");
}

static void
quic_pipe_send_cancel(nni_aio *aio, void *arg, int rv)
{
	quic_strm_t *qstrm = arg;

	nni_mtx_lock(&qstrm->mtx);
	if (!nni_aio_list_active(aio)) {
		nni_mtx_unlock(&qstrm->mtx);
		return;
	}
	if (nni_list_first(&qstrm->sendq) == aio) {
		nni_mtx_unlock(&qstrm->mtx);
		return;
	}
	nni_aio_list_remove(aio);
	nni_mtx_unlock(&qstrm->mtx);

	nni_aio_finish_error(aio, rv);
}

static void
quic_pipe_recv_cancel(nni_aio *aio, void *arg, int rv)
{
	quic_strm_t *p = arg;

	nni_mtx_lock(&p->mtx);
	if (!nni_aio_list_active(aio)) {
		nni_mtx_unlock(&p->mtx);
		return;
	}
	if (nni_list_first(&p->recvq) == aio) {
		nni_aio_list_remove(aio);
		nni_mtx_unlock(&p->mtx);
		nni_aio_finish_error(aio, rv);
		return;
	}
	nni_aio_list_remove(aio);
	nni_mtx_unlock(&p->mtx);
	nni_aio_finish_error(aio, rv);
}

int
quic_pipe_recv(void *qpipe, nni_aio *raio)
{
	int          rv;
	quic_strm_t *qstrm = qpipe;
	nng_msg     *msg;

	if (nni_aio_begin(raio) != 0) {
		return -1;
	}

	nni_mtx_lock(&qstrm->mtx);
	if ((rv = nni_aio_schedule(raio, quic_pipe_recv_cancel, qstrm)) !=
	    0) {
		nni_mtx_unlock(&qstrm->mtx);
		nni_aio_finish_error(raio, rv);
		return 0;
	}
	// Get msg from cache
	if (!nni_lmq_empty(&qstrm->recv_messages)) {
		nni_lmq_get(&qstrm->recv_messages, &msg);
		nni_mtx_unlock(&qstrm->mtx);

		nni_aio_set_msg(raio, msg);
		nni_aio_finish_sync(raio, 0, 0);
		return 0;
	}

	nni_list_append(&qstrm->recvq, raio);
	if (nni_list_first(&qstrm->recvq) == raio) {
		//TODO set different init length for different packet.
		qstrm->rxlen = 0;
		qstrm->rwlen = 2; // Minimal RX length
		quic_pipe_recv_start(qstrm);
	}
	nni_mtx_unlock(&qstrm->mtx);
	return 0;
}

int
quic_pipe_send(void *qpipe, nni_aio *aio)
{
	quic_strm_t *qstrm = qpipe;
	int          rv;

	if ((rv = nni_aio_begin(aio)) != 0) {
		return rv;
	}

	nni_mtx_lock(&qstrm->mtx);
	if ((rv = nni_aio_schedule(aio, quic_pipe_send_cancel, qstrm)) != 0) {
		nni_mtx_unlock(&qstrm->mtx);
		nni_aio_finish_error(aio, rv);
		return (-1);
	}
	nni_list_append(&qstrm->sendq, aio);
	if (nni_list_first(&qstrm->sendq) == aio) {
		quic_pipe_send_start(qstrm);
	}
	nni_mtx_unlock(&qstrm->mtx);

	return 0;
}

// create pipe & stream
int
quic_pipe_open(void *qsock, void **qpipe, void *mqtt_pipe)
{
	HQUIC strm = NULL;
	QUIC_STATUS  rv;
	quic_sock_t *qs = qsock;

	quic_strm_t *qstrm = nng_alloc(sizeof(quic_strm_t));
	if (qstrm == NULL)
		return -1;
	quic_strm_init(qstrm, qsock);

	// Allocate a new bidirectional stream.
	// The stream is just allocated and no QUIC stream identifier
	// is assigned until it's started.
	nni_mtx_lock(&qs->mtx);
	rv = MsQuic->StreamOpen(qs->qconn, QUIC_STREAM_OPEN_FLAG_NONE,
	        quic_strm_cb, (void *)qstrm, &strm);
	nni_mtx_unlock(&qs->mtx);
	if (QUIC_FAILED(rv)) {
		log_error("StreamOpen failed, 0x%x!\n", rv);
		goto error;
	}
	log_debug("[strm][%p] Starting...", strm);

	// Starts the bidirectional stream.
	// By default, the peer is not notified of the stream being started
	// until data is sent on the stream.
	if (QUIC_FAILED(rv = MsQuic->StreamStart(strm, QUIC_STREAM_START_FLAG_NONE))) {
		log_error("quic stream start failed, 0x%x!\n", rv);
		MsQuic->StreamClose(strm);
		goto error;
	}

	// Not ready for receiving
	MsQuic->StreamReceiveSetEnabled(qstrm->stream, FALSE);
	qstrm->closed = false;

	log_debug("[strm][%p] Done...\n", strm);

	qstrm->stream = strm;
	qstrm->pipe   = mqtt_pipe;

	*qpipe = qstrm;
	return 0;

error:
	nng_free(qstrm, sizeof(quic_strm_t));

	return (-2);
}

// return value 0 : normal close -1 : not even started
int
quic_pipe_close(void *qpipe, uint8_t *code)
{
	if (!qpipe)
		return -1;
	quic_strm_t *qstrm = qpipe;
	nni_aio     *aio;

	if (qstrm->closed != true) {
		qstrm->closed = true;
		log_warn("closing the QUIC stream!");
		MsQuic->StreamClose(qstrm->stream);
	} else {
		return -1;
	}

	log_info("Protocol layer is closing QUIC pipe!");
	// take care of aios
	while ((aio = nni_list_first(&qstrm->sendq)) != NULL) {
		nni_list_remove(&qstrm->sendq, aio);
		nni_aio_finish_error(aio, NNG_ECLOSED);
	}
	while ((aio = nni_list_first(&qstrm->recvq)) != NULL) {
		nni_list_remove(&qstrm->recvq, aio);
		nni_aio_finish_error(aio, NNG_ECLOSED);
	}
	quic_strm_fini(qstrm);
	nng_free(qstrm, sizeof(quic_strm_t));

	return 0;
}

void
quic_open()
{
	QUIC_STATUS rv = QUIC_STATUS_SUCCESS;

	if (QUIC_FAILED(rv = MsQuicOpen2(&MsQuic))) {
		log_error("MsQuicOpen2 failed, 0x%x!\n", rv);
		goto error;
	}

	// Create a registration for the app's connections.
	if (QUIC_FAILED(rv = MsQuic->RegistrationOpen(
	                    &quic_reg_config, &registration))) {
		log_error("RegistrationOpen failed, 0x%x!\n", rv);
		goto error;
	}

	log_info("Msquic is enabled");
	return;

error:
	quic_close();
}

void
quic_close()
{
	if (MsQuic != NULL) {
		if (configuration != NULL) {
			MsQuic->ConfigurationClose(configuration);
		}
		if (registration != NULL) {
			// This will block until all outstanding child objects
			// have been closed.
			MsQuic->RegistrationClose(registration);
		}
		MsQuicClose(MsQuic);
	}
}

void
quic_proto_open(nni_proto *proto)
{
	g_quic_proto = proto;
}

void
quic_proto_close()
{
	g_quic_proto = NULL;
}

void
quic_proto_set_bridge_conf(void *node)
{
	bridge_node = node;
}<|MERGE_RESOLUTION|>--- conflicted
+++ resolved
@@ -262,17 +262,11 @@
 			    QUIC_CREDENTIAL_TYPE_CERTIFICATE_FILE;
 		}
 
-<<<<<<< HEAD
-		BOOLEAN verify = (node->tls.verify_peer == true ? 1 : 0);
-		BOOLEAN has_ca_cert = TRUE;
-=======
-		// TODO options from config ?????
 		BOOLEAN verify = (node->tls.verify_peer == true ? 1 : 0);
 		BOOLEAN has_ca_cert = (node->tls.cafile != NULL ? 1 : 0);
->>>>>>> 71cb596d
 		if (!verify) {
 			CredConfig.Flags |= QUIC_CREDENTIAL_FLAG_NO_CERTIFICATE_VALIDATION;
-		} else if (node->tls.certfile) {
+		} else if (has_ca_cert) {
 			// Do own validation instead against provided ca certs in cacertfile
 			CredConfig.Flags |= QUIC_CREDENTIAL_FLAG_INDICATE_CERTIFICATE_RECEIVED;
 			CredConfig.Flags |= QUIC_CREDENTIAL_FLAG_NO_CERTIFICATE_VALIDATION;
@@ -649,18 +643,13 @@
 		break;
 	case QUIC_CONNECTION_EVENT_PEER_CERTIFICATE_RECEIVED:
 		log_info("QUIC_CONNECTION_EVENT_PEER_CERTIFICATE_RECEIVED");
-<<<<<<< HEAD
+
 		// TODO Using mbedtls APIs to verify
-=======
-
 		/*
 		 * TODO
 		 * Does MsQuic ensure the connected event will happen after
 		 * peer_certificate_received event.?
 		 */
-
-		// Using openssl/mbedtls APIs to verify
->>>>>>> 71cb596d
 		if (QUIC_FAILED(rv = verify_peer_cert_tls(
 				Event->PEER_CERTIFICATE_RECEIVED.Certificate,
 				Event->PEER_CERTIFICATE_RECEIVED.Chain, qsock->cacert))) {
