--- conflicted
+++ resolved
@@ -281,11 +281,6 @@
 	if ((rv = nni_init()) != 0) {
 		return (rv);
 	}
-<<<<<<< HEAD
-	// check this part
-=======
-// check this part
->>>>>>> e20cc5aa
 	for (int i = 0; stream_drivers[i].scheme != NULL; i++) {
 		if (strcmp(stream_drivers[i].scheme, url->u_scheme) == 0) {
 			return (stream_drivers[i].dialer_alloc(dp, url));
