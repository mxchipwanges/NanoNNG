--- conflicted
+++ resolved
@@ -64,10 +64,7 @@
 	if (!nni_inited) {
 		return;
 	}
-<<<<<<< HEAD
-=======
 	nni_mqtt_tran_sys_fini();
->>>>>>> e20cc5aa
 	nni_sp_tran_sys_fini();
 	nni_tls_sys_fini();
 	nni_reap_drain();
