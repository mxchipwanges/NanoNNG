//
// Copyright 2017 Garrett D'Amore <garrett@damore.org>
// Copyright 2017 Capitar IT Group BV <info@capitar.com>
//
// This software is supplied under the terms of the MIT License, a
// copy of which should be located in the distribution where this
// file was obtained (LICENSE.txt).  A copy of the license may also be
// found online at https://opensource.org/licenses/MIT.
//
#ifndef CORE_NNG_IMPL_H
#define CORE_NNG_IMPL_H

#include "nng/nng.h"
// NanoMQ
#include "nng/nng_debug.h"
// Internal implementation things for NNG, common definitions, etc.
// All internal modules wind up including this file to avoid having
// to figure out which header(s) to include.
//
// Hopefully it should be clear by the name that this file and its contents
// are *NOT* for use outside of this library.
//
// Symbols that are private to the library begin with the nni_ prefix, whereas
// those starting with nng_ are intended for external consumption.  The latter
// symbols should be found in the toplevel nng.h header.
#include "core/defs.h"

#include "core/platform.h"

#include "core/aio.h"
#include "core/device.h"
#include "core/file.h"
#include "core/idhash.h"
#include "core/init.h"
#include "core/list.h"
#include "core/lmq.h"
#include "core/message.h"
#include "core/msgqueue.h"
#include "core/options.h"
#include "core/panic.h"
#include "core/pollable.h"
#include "core/protocol.h"
#include "core/reap.h"
#include "core/stats.h"
#include "core/stream.h"
#include "core/strs.h"
#include "core/taskq.h"
#include "core/thread.h"
#include "core/timer.h"
#include "core/url.h"

// transport needs to come after url
<<<<<<< HEAD
#include "mqtt/mqtt.h"
=======
#include "mqtt/transport.h"
>>>>>>> e20cc5aa
#include "sp/transport.h"
// These have to come after the others - particularly transport.h

#include "core/dialer.h"
#include "core/listener.h"
#include "core/pipe.h"
#include "core/socket.h"

#endif // CORE_NNG_IMPL_H<|MERGE_RESOLUTION|>--- conflicted
+++ resolved
@@ -50,11 +50,7 @@
 #include "core/url.h"
 
 // transport needs to come after url
-<<<<<<< HEAD
-#include "mqtt/mqtt.h"
-=======
 #include "mqtt/transport.h"
->>>>>>> e20cc5aa
 #include "sp/transport.h"
 // These have to come after the others - particularly transport.h
 
