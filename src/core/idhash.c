--- conflicted
+++ resolved
@@ -62,21 +62,13 @@
 }
 
 void
-<<<<<<< HEAD
-nni_id_map_foreach(nni_id_map *m, nni_cb cb)
-=======
 nni_id_map_foreach(nni_id_map *m, nni_idhash_cb cb)
->>>>>>> e20cc5aa
 {
 	if (m->id_entries != NULL) {
 		for (size_t i = 0; i < m->id_cap; ++i) {
 			if (m->id_entries[i].val != NULL) {
-<<<<<<< HEAD
-				cb(m->id_entries[i].val);
-=======
 				cb((void *) &m->id_entries[i].key,
 				    m->id_entries[i].val);
->>>>>>> e20cc5aa
 			}
 		}
 	}
@@ -88,7 +80,49 @@
 #define ID_NEXT(m, j) ((((j) *5) + 1) & (m->id_cap - 1))
 #define ID_INDEX(m, j) ((j) & (m->id_cap - 1))
 
-// return any solid object in table with key.
+static size_t
+id_find(nni_id_map *m, uint32_t id)
+{
+	size_t index;
+	size_t start;
+	if (m->id_count == 0) {
+		return ((size_t) -1);
+	}
+
+	index = ID_INDEX(m, id);
+	start = index;
+	for (;;) {
+		// The value of ihe_key is only valid if ihe_val is not NULL.
+		if ((m->id_entries[index].key == id) &&
+		    (m->id_entries[index].val != NULL)) {
+			return (index);
+		}
+		if (m->id_entries[index].skips == 0) {
+			return ((size_t) -1);
+		}
+		index = ID_NEXT(m, index);
+
+		if (index == start) {
+			break;
+		}
+	}
+
+	return ((size_t) -1);
+}
+
+void *
+nni_id_get(nni_id_map *m, uint32_t id)
+{
+	size_t index;
+	if ((index = id_find(m, id)) == (size_t) -1) {
+		return (NULL);
+	}
+	return (m->id_entries[index].val);
+}
+
+/*
+ * return any solid value in hash, with key returned.
+ */
 void *
 nni_id_get_any(nni_id_map *m, uint16_t *pid)
 {
@@ -114,123 +148,6 @@
 	}
 
 	return NULL;
-}
-
-static size_t
-id_find(nni_id_map *m, uint32_t id)
-{
-	size_t index;
-	size_t start;
-	if (m->id_count == 0) {
-		return ((size_t) -1);
-	}
-
-	index = ID_INDEX(m, id);
-	start = index;
-	for (;;) {
-		// The value of ihe_key is only valid if ihe_val is not NULL.
-		if ((m->id_entries[index].key == id) &&
-		    (m->id_entries[index].val != NULL)) {
-			return (index);
-		}
-		if (m->id_entries[index].skips == 0) {
-			return ((size_t) -1);
-		}
-		index = ID_NEXT(m, index);
-
-		if (index == start) {
-			break;
-		}
-	}
-
-	return ((size_t) -1);
-}
-
-void *
-nni_id_get(nni_id_map *m, uint32_t id)
-{
-	size_t index;
-	if ((index = id_find(m, id)) == (size_t) -1) {
-		return (NULL);
-	}
-	return (m->id_entries[index].val);
-}
-
-/*
- * return any solid value in hash, with key returned.
- */
-void *
-nni_id_get_any(nni_id_map *m, uint16_t *pid)
-{
-	size_t index;
-	size_t start;
-	if (m->id_count == 0 || m->id_entries == NULL) {
-		return NULL;
-	}
-
-	index = 1;
-	start = index;
-	for (;;) {
-		// The value of ihe_key is only valid if ihe_val is not NULL.
-		if (m->id_entries[index].val != NULL) {
-			*pid = m->id_entries[index].key;
-			return m->id_entries[index].val;
-		}
-		index = ID_NEXT(m, index);
-
-		if (index == start) {
-			break;
-		}
-	}
-
-	return NULL;
-}
-
-static int
-id_map_register(nni_id_map *m)
-{
-	if ((m->id_flags & (NNI_ID_FLAG_STATIC | NNI_ID_FLAG_REGISTER)) !=
-	    NNI_ID_FLAG_STATIC) {
-		return (0);
-	}
-	nni_mtx_lock(&id_reg_mtx);
-	if (id_reg_len <= id_reg_num) {
-		nni_id_map **mr;
-		int          len = id_reg_len;
-		if (len < 10) {
-			len = 10;
-		} else {
-			len *= 2;
-		}
-		mr = nni_zalloc(sizeof(nni_id_map *) * len);
-		if (mr == NULL) {
-			nni_mtx_unlock(&id_reg_mtx);
-			return (NNG_ENOMEM);
-		}
-		id_reg_len = len;
-		memcpy(mr, id_reg_map, id_reg_num * sizeof(nni_id_map *));
-		id_reg_map = mr;
-	}
-	id_reg_map[id_reg_num++] = m;
-	m->id_flags |= NNI_ID_FLAG_REGISTER;
-	nni_mtx_unlock(&id_reg_mtx);
-	return (0);
-}
-
-void
-nni_id_map_sys_fini(void)
-{
-	nni_mtx_lock(&id_reg_mtx);
-	for (int i = 0; i < id_reg_num; i++) {
-		if (id_reg_map[i] != NULL) {
-			nni_id_map_fini(id_reg_map[i]);
-		}
-	}
-	nni_free(id_reg_map, sizeof(nni_id_map *) * id_reg_len);
-	id_reg_map = NULL;
-	id_reg_len = 0;
-	id_reg_num = 0;
-	nni_mtx_unlock(&id_reg_mtx);
 }
 
 static int
