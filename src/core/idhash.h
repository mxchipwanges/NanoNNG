--- conflicted
+++ resolved
@@ -47,11 +47,7 @@
 
 extern void  nni_id_map_init(nni_id_map *, uint32_t, uint32_t, bool);
 extern void  nni_id_map_fini(nni_id_map *);
-<<<<<<< HEAD
-=======
 extern void  nni_id_map_foreach(nni_id_map *, nni_idhash_cb);
-extern void *nni_id_get_any(nni_id_map *m, uint16_t *pid);
->>>>>>> e20cc5aa
 extern void *nni_id_get(nni_id_map *, uint32_t);
 extern int   nni_id_set(nni_id_map *, uint32_t, void *);
 extern int   nni_id_alloc(nni_id_map *, uint32_t *, void *);
@@ -63,16 +59,12 @@
 		.id_min_val = (min), .id_max_val = (max),  \
 		.id_flags = ((flags) | NNI_ID_FLAG_STATIC) \
 	}
-<<<<<<< HEAD
 
 // NanoMQ
-void *       nni_id_get_any(nni_id_map *m, uint16_t *pid);
+extern void *nni_id_get_any(nni_id_map *m, uint16_t *pid);
 extern void  nni_id_msgfree_cb(nni_msg *msg);
 extern void  nni_id_show_cb(nni_msg *msg);
 // TODO duplicate with the last one API ^^
-extern void  nni_id_map_foreach(nni_id_map *, nni_cb);
 extern void *nni_id_get_one(nni_id_map *m, uint32_t *key);
-=======
->>>>>>> e20cc5aa
 
 #endif // CORE_IDHASH_H