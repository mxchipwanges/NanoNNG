//
// Copyright 2021 Staysail Systems, Inc. <info@staysail.tech>
// Copyright 2018 Capitar IT Group BV <info@capitar.com>
//
// This software is supplied under the terms of the MIT License, a
// copy of which should be located in the distribution where this
// file was obtained (LICENSE.txt).  A copy of the license may also be
// found online at https://opensource.org/licenses/MIT.
//

#include <string.h>

#include "core/nng_impl.h"
#include "nng/nng_debug.h"
#include "nng/protocol/mqtt/mqtt_parser.h"

// Message API.

// Message chunk, internal to the message implementation.
typedef struct {
	size_t   ch_cap; // allocated size
	size_t   ch_len; // length in use
	uint8_t *ch_buf; // underlying buffer
	uint8_t *ch_ptr; // pointer to actual data
} nni_chunk;

// Underlying message structure.
// TODO independent nano_msg
struct nng_msg {
<<<<<<< HEAD
	uint8_t        m_header_buf[NNI_NANO_MAX_HEADER_SIZE + 1]; // only Fixed header
	size_t         m_header_len;
	nni_chunk      m_body; // equal to variable header + payload
	uint32_t       m_pipe; // set on receive
	nni_atomic_int m_refcnt;
	// FOR NANOMQ
	size_t           remaining_len;
	uint8_t          CMD_TYPE;
	uint8_t *        payload_ptr; // payload
	nni_time         times;
	nano_conn_param *cparam;
=======
	uint32_t           m_header_buf[(NNI_MAX_MAX_TTL + 1)];
	size_t             m_header_len;
	nni_chunk          m_body;
	nni_proto_msg_ops *m_proto_ops;
	void *             m_proto_data;
	nni_atomic_int     m_refcnt;
	uint32_t           m_pipe; // set on receive
>>>>>>> 3186d06d
};

#if 0
static void
nni_chunk_dump(const nni_chunk *chunk, char *prefix)
{
	size_t  i, j;
	uint8_t x;
	char    buf[128];

	(void) snprintf(buf, sizeof(buf),
	    " %s (cap %d, len %d, offset %d ptr %p):", prefix,
	    (int) chunk->ch_cap, (int) chunk->ch_len,
	    (int) (chunk->ch_ptr - chunk->ch_buf), chunk->ch_ptr);
	nni_println(buf);

	buf[0] = 0;
	for (i = 0, j = 0; i < chunk->ch_len; i++) {
		if ((i % 16) == 0) {
			if (j > 0) {
				buf[j++] = '\0';
				nni_println(buf);
				j = 0;
			}
			snprintf(buf, sizeof(buf), " %4x: ", (unsigned) i);
			j += strlen(buf);
		}
		buf[j++] = ' ';
		x        = (chunk->ch_ptr[i] >> 4);
		buf[j++] = x > 9 ? ('A' + (x - 10)) : '0' + x;
		x        = (chunk->ch_ptr[i] & 0x0f);
		buf[j++] = x > 9 ? ('A' + (x - 10)) : '0' + x;
	}
	if (j > 0) {
		buf[j++] = '\0';
		nni_println(buf);
	}
}

void
nni_msg_dump(const char *banner, const nni_msg *msg)
{
	char buf[128];

	(void) snprintf(buf, sizeof(buf), "--- %s BEGIN ---", banner);
	nni_println(buf);
	// TODO: dump the header
	nni_chunk_dump(&msg->m_body, "BODY");
	nni_println("--- END ---");
}
#endif

// nni_chunk_grow increases the underlying space for a chunk.  It ensures
// that the desired amount of trailing space (including the length)
// and headroom (excluding the length) are available.  It also copies
// any extant referenced data.  Note that the capacity will increase,
// but not the length.  To increase the length of the referenced data,
// use either chunk_append or chunk_insert.
//
// Note that having some headroom is useful when data must be prepended
// to a message - it avoids having to perform extra data copies, so we
// encourage initial allocations to start with sufficient room.
static int
nni_chunk_grow(nni_chunk *ch, size_t newsz, size_t headwanted)
{
	uint8_t *newbuf;

	// We assume that if the pointer is a valid pointer, and inside
	// the backing store, then the entire data length fits.  In this
	// case we perform a logical realloc, except we don't copy any
	// unreferenced data.  We do preserve the headroom of the previous
	// use, since that may be there for a reason.
	//
	// The test below also covers the case where the pointers are both
	// NULL, or the capacity is zero.

	// No shrinking (violets)
	if (newsz < ch->ch_len) {
		newsz = ch->ch_len;
	}

	if ((ch->ch_ptr >= ch->ch_buf) && (ch->ch_ptr != NULL) &&
	    (ch->ch_ptr < (ch->ch_buf + ch->ch_cap))) {
		size_t headroom = (size_t) (ch->ch_ptr - ch->ch_buf);
		if (headwanted < headroom) {
			headwanted = headroom; // Never shrink this.
		}
		if (((newsz + headwanted) <= ch->ch_cap) &&
		    (headwanted <= headroom)) {
			// We have enough space at the ends already.
			return (0);
		}
		// Make sure we allocate at least as much tail room as we
		// previously had.

		if (newsz < (ch->ch_cap - headroom)) {
			newsz = ch->ch_cap - headroom;
		}

		if ((newbuf = nni_zalloc(newsz + headwanted)) == NULL) {
			return (NNG_ENOMEM);
		}
		// Copy all the data, but not header or trailer.
		if (ch->ch_len > 0) {
			memcpy(newbuf + headwanted, ch->ch_ptr, ch->ch_len);
		}
		nni_free(ch->ch_buf, ch->ch_cap);
		ch->ch_buf = newbuf;
		ch->ch_ptr = newbuf + headwanted;
		ch->ch_cap = newsz + headwanted;
		return (0);
	}

	// We either don't have a data pointer yet, or it doesn't reference
	// the backing store.  In this case, we just check against the
	// allocated capacity and grow, or don't grow.
	if ((newsz + headwanted) >= ch->ch_cap) {
		if ((newbuf = nni_zalloc(newsz + headwanted)) == NULL) {
			return (NNG_ENOMEM);
		}
		nni_free(ch->ch_buf, ch->ch_cap);
		ch->ch_cap = newsz + headwanted;
		ch->ch_buf = newbuf;
	}

	ch->ch_ptr = ch->ch_buf + headwanted;
	return (0);
}

static void
nni_chunk_free(nni_chunk *ch)
{
	if ((ch->ch_cap != 0) && (ch->ch_buf != NULL)) {
		nni_free(ch->ch_buf, ch->ch_cap);
	}
	ch->ch_ptr = NULL;
	ch->ch_buf = NULL;
	ch->ch_len = 0;
	ch->ch_cap = 0;
}

// nni_chunk_clear just resets the length to zero.
static void
nni_chunk_clear(nni_chunk *ch)
{
	ch->ch_len = 0;
}

// nni_chunk_chop truncates bytes from the end of the chunk.
static int
nni_chunk_chop(nni_chunk *ch, size_t len)
{
	if (ch->ch_len < len) {
		return (NNG_EINVAL);
	}
	ch->ch_len -= len;
	return (0);
}

// nni_chunk_trim removes bytes from the beginning of the chunk.
static int
nni_chunk_trim(nni_chunk *ch, size_t len)
{
	if (ch->ch_len < len) {
		return (NNG_EINVAL);
	}
	ch->ch_len -= len;
	// Don't advance the pointer if we are just removing the whole content
	if (ch->ch_len != 0) {
		ch->ch_ptr += len;
	}
	return (0);
}

// nni_chunk_dup allocates storage for a new chunk, and copies
// the contents of the source to the destination.  The new chunk will
// have the same size, headroom, and capacity as the original.
static int
nni_chunk_dup(nni_chunk *dst, const nni_chunk *src)
{
	if ((dst->ch_buf = nni_zalloc(src->ch_cap)) == NULL) {
		return (NNG_ENOMEM);
	}
	dst->ch_cap = src->ch_cap;
	dst->ch_len = src->ch_len;
	dst->ch_ptr = dst->ch_buf + (src->ch_ptr - src->ch_buf);
	if (dst->ch_len > 0) {
		memcpy(dst->ch_ptr, src->ch_ptr, dst->ch_len);
	}
	return (0);
}

// nni_chunk_append appends the data to the chunk, growing as necessary.
// If the data pointer is NULL, then the chunk data region is allocated,
// but uninitialized.
static int
nni_chunk_append(nni_chunk *ch, const void *data, size_t len)
{
	int rv;

	if (len == 0) {
		return (0);
	}
	if ((rv = nni_chunk_grow(ch, len + ch->ch_len, 0)) != 0) {
		return (rv);
	}
	if (ch->ch_ptr == NULL) {
		ch->ch_ptr = ch->ch_buf;
	}
	if (data != NULL) {
		memcpy(ch->ch_ptr + ch->ch_len, data, len);
	}
	ch->ch_len += len;
	return (0);
}

// nni_chunk_room determines the extra space we have left in the chunk.
// This is useful to determine whether we will need to reallocate and
// copy in order to save space.
static size_t
nni_chunk_room(nni_chunk *ch)
{
	return (ch->ch_cap - ch->ch_len);
}

// nni_chunk_insert prepends data to the chunk, as efficiently as possible.
// If the data pointer is NULL, then no data is actually copied, but the
// data region will have "grown" in the beginning, with uninitialized data.
static int
nni_chunk_insert(nni_chunk *ch, const void *data, size_t len)
{
	int rv;

	if (ch->ch_ptr == NULL) {
		ch->ch_ptr = ch->ch_buf;
	}

	if ((ch->ch_ptr >= ch->ch_buf) &&
	    (ch->ch_ptr < (ch->ch_buf + ch->ch_cap)) &&
	    (len <= (size_t) (ch->ch_ptr - ch->ch_buf))) {
		// There is already enough room at the beginning.
		ch->ch_ptr -= len;
	} else if ((ch->ch_len + len) <= ch->ch_cap) {
		// We had enough capacity, just shuffle data down.
		memmove(ch->ch_ptr + len, ch->ch_ptr, ch->ch_len);
	} else if ((rv = nni_chunk_grow(ch, 0, len)) == 0) {
		// We grew the chunk, so adjust.
		ch->ch_ptr -= len;
	} else {
		// Couldn't grow the chunk either.  Error.
		return (rv);
	}

	ch->ch_len += len;
	if (data != NULL) {
		memcpy(ch->ch_ptr, data, len);
	}

	return (0);
}

static uint32_t
nni_chunk_trim_u32(nni_chunk *ch)
{
	uint32_t v;
	NNI_ASSERT(ch->ch_len >= sizeof(v));
	NNI_GET32(ch->ch_ptr, v);
	nni_chunk_trim(ch, sizeof(v));
	return (v);
}

void
nni_msg_clone(nni_msg *m)
{
	nni_atomic_inc(&m->m_refcnt);
}

// This returns either the original message or a new message on success.
// If it fails, then NULL is returned.  Either way the original message
// has its reference count dropped (and freed if zero).
nni_msg *
nni_msg_unique(nni_msg *m)
{
	nni_msg *m2;

	// If we already have an exclusive copy, just keep using it.
	if (nni_atomic_get(&m->m_refcnt) == 1) {
		return (m);
	}
	// Otherwise we need to make a copy
	if (nni_msg_dup(&m2, m) != 0) {
		m2 = NULL;
	}
	nni_msg_free(m);
	return (m2);
}

bool
nni_msg_shared(nni_msg *m)
{
	return (nni_atomic_get(&m->m_refcnt) > 1);
}

// nni_msg_pull_up ensures that the message is unique, and that any header
// is merged with the message.  The main purpose of doing this is to break
// up the inproc binding -- protocols send messages to inproc with a
// separate header, but they really would like receive a unified
// message so they can pick apart the header.
nni_msg *
nni_msg_pull_up(nni_msg *m)
{
	// This implementation is optimized to ensure that this function
	// will not copy the message more than once, and it will not
	// allocate unless there is no other option.
	if (((nni_chunk_room(&m->m_body) < nni_msg_header_len(m))) ||
	    (nni_atomic_get(&m->m_refcnt) != 1)) {
		// We have to duplicate the message.
		nni_msg *m2;
		uint8_t *dst;
		size_t   len = nni_msg_len(m) + nni_msg_header_len(m);
		if (nni_msg_alloc(&m2, len) != 0) {
			return (NULL);
		}
		dst = nni_msg_body(m2);
		len = nni_msg_header_len(m);
		memcpy(dst, nni_msg_header(m), len);
		dst += len;
		memcpy(dst, nni_msg_body(m), nni_msg_len(m));
		nni_msg_free(m);
		return (m2);
	}

	// At this point, we have a unique instance of the message.
	// We also know that we have sufficient space in the message,
	// so this insert operation cannot fail.
	nni_msg_insert(m, nni_msg_header(m), nni_msg_header_len(m));
	nni_msg_header_clear(m);
	return (m);
}

int
nni_msg_alloc(nni_msg **mp, size_t sz)
{
	nni_msg *m;
	int      rv;

	if ((m = NNI_ALLOC_STRUCT(m)) == NULL) {
		return (NNG_ENOMEM);
	}

	// If the message is less than 1024 bytes, or is not power
	// of two aligned, then we insert a 32 bytes of headroom
	// to allow for inlining backtraces, etc.  We also allow the
	// amount of space at the end for the same reason.  Large aligned
	// allocations are unmolested to avoid excessive overallocation.
	if ((sz < 1024) || ((sz & (sz - 1)) != 0)) {
		rv = nni_chunk_grow(&m->m_body, sz + 32, 32);
	} else {
		rv = nni_chunk_grow(&m->m_body, sz, 0);
	}
	if (rv != 0) {
		NNI_FREE_STRUCT(m);
		return (rv);
	}
	if (nni_chunk_append(&m->m_body, NULL, sz) != 0) {
		// Should not happen since we just grew it to fit.
		nni_panic("chunk_append failed");
	}

	// We always start with a single valid reference count.
	nni_atomic_init(&m->m_refcnt);
	nni_atomic_set(&m->m_refcnt, 1);
	*mp = m;
	return (0);
}

int
nni_msg_dup(nni_msg **dup, const nni_msg *src)
{
	nni_msg *            m;
	struct nni_msg_opt * os;
	struct nni_msg_opt * od;
	struct nni_msg_opt **opp;
	int                  rv;

	if ((m = NNI_ALLOC_STRUCT(m)) == NULL) {
		return (NNG_ENOMEM);
	}

	memcpy(m->m_header_buf, src->m_header_buf, src->m_header_len);
	m->m_header_len = src->m_header_len;

	if ((rv = nni_chunk_dup(&m->m_body, &src->m_body)) != 0) {
		NNI_FREE_STRUCT(m);
		return (rv);
	}

	m->m_pipe = src->m_pipe;
	nni_atomic_init(&m->m_refcnt);
	nni_atomic_set(&m->m_refcnt, 1);

	// clone protocol data if a method was supplied.
	if (src->m_proto_ops != NULL && src->m_proto_ops->msg_free != NULL) {
		rv = src->m_proto_ops->msg_dup(
		    &m->m_proto_data, src->m_proto_data);
		if (rv != 0) {
			nni_msg_free(m);
			return (NNG_ENOMEM);
		}
		m->m_proto_ops = src->m_proto_ops;
	}

	*dup = m;
	return (0);
}

void
nni_msg_free(nni_msg *m)
{
	if ((m != NULL) && (nni_atomic_dec_nv(&m->m_refcnt) == 0)) {
		struct nni_msg_opt *mo;
		nni_chunk_free(&m->m_body);

		if (m->m_proto_ops != NULL &&
		    m->m_proto_ops->msg_free != NULL) {
			m->m_proto_ops->msg_free(m->m_proto_data);
		}
		NNI_FREE_STRUCT(m);
	}
}

int
nni_msg_realloc(nni_msg *m, size_t sz)
{
	if (m->m_body.ch_len < sz) {
		int rv =
		    nni_chunk_append(&m->m_body, NULL, sz - m->m_body.ch_len);
		if (rv != 0) {
			return (rv);
		}
	} else {
		// "Shrinking", just mark bytes at end usable again.
		nni_chunk_chop(&m->m_body, m->m_body.ch_len - sz);
	}
	return (0);
}

int
nni_msg_reserve(nni_msg *m, size_t capacity)
{
	return (nni_chunk_grow(&m->m_body, capacity, 0));
}

size_t
nni_msg_capacity(nni_msg *m)
{
	return ((size_t) ((m->m_body.ch_buf + m->m_body.ch_cap) -
	    m->m_body.ch_ptr));
}

void *
nni_msg_header(nni_msg *m)
{
	return (m->m_header_buf);
}

size_t
nni_msg_header_len(const nni_msg *m)
{
	return (m->m_header_len);
}

void *
nni_msg_body(nni_msg *m)
{
	return (m->m_body.ch_ptr);
}

size_t
nni_msg_len(const nni_msg *m)
{
	return (m->m_body.ch_len);
}

int
nni_msg_append(nni_msg *m, const void *data, size_t len)
{
	return (nni_chunk_append(&m->m_body, data, len));
}

int
nni_msg_insert(nni_msg *m, const void *data, size_t len)
{
	return (nni_chunk_insert(&m->m_body, data, len));
}

int
nni_msg_trim(nni_msg *m, size_t len)
{
	return (nni_chunk_trim(&m->m_body, len));
}

uint32_t
nni_msg_trim_u32(nni_msg *m)
{
	return (nni_chunk_trim_u32(&m->m_body));
}

int
nni_msg_chop(nni_msg *m, size_t len)
{
	return (nni_chunk_chop(&m->m_body, len));
}

int
nni_msg_header_append(nni_msg *m, const void *data, size_t len)
{
	if ((len + m->m_header_len) > sizeof(m->m_header_buf)) {
		return (NNG_EINVAL);
	}
	memcpy(((uint8_t *) m->m_header_buf) + m->m_header_len, data, len);
	m->m_header_len += len;
	return (0);
}

int
nni_msg_header_insert(nni_msg *m, const void *data, size_t len)
{
	if ((len + m->m_header_len) > sizeof(m->m_header_buf)) {
		return (NNG_EINVAL);
	}
	memmove(((uint8_t *) m->m_header_buf) + len, m->m_header_buf,
	    m->m_header_len);
	memcpy(m->m_header_buf, data, len);
	m->m_header_len += len;
	return (0);
}

int
nni_msg_header_trim(nni_msg *m, size_t len)
{
	if (len > m->m_header_len) {
		return (NNG_EINVAL);
	}
	memmove(m->m_header_buf, ((uint8_t *) m->m_header_buf) + len,
	    m->m_header_len - len);
	m->m_header_len -= len;
	return (0);
}

int
nni_msg_header_chop(nni_msg *m, size_t len)
{
	if (len > m->m_header_len) {
		return (NNG_EINVAL);
	}
	m->m_header_len -= len;
	return (0);
}

uint32_t
nni_msg_header_trim_u32(nni_msg *m)
{
	uint32_t val;
	uint8_t *dst;
	dst = (void *) m->m_header_buf;
	NNI_GET32(dst, val);
	m->m_header_len -= sizeof(val);
	memmove(m->m_header_buf, &m->m_header_buf[1], m->m_header_len);
	return (val);
}

void
nni_msg_header_append_u32(nni_msg *m, uint32_t val)
{
	uint8_t *dst;
	if ((m->m_header_len + sizeof(val)) >= (sizeof(m->m_header_buf))) {
		nni_panic("impossible header over-run");
	}
	dst = (void *) m->m_header_buf;
	dst += m->m_header_len;
	NNI_PUT32(dst, val);
	m->m_header_len += sizeof(val);
}

uint32_t
nni_msg_header_peek_u32(nni_msg *m)
{
	uint32_t val;
	uint8_t *dst;
	dst = (void *) m->m_header_buf;
	NNI_GET32(dst, val);
	return (val);
}

void
nni_msg_header_poke_u32(nni_msg *m, uint32_t val)
{
	uint8_t *dst;
	dst = (void *) m->m_header_buf;
	NNI_PUT32(dst, val);
}

void
nni_msg_clear(nni_msg *m)
{
	nni_chunk_clear(&m->m_body);
}

void
nni_msg_header_clear(nni_msg *m)
{
	m->m_header_len = 0;
}

void
nni_msg_set_pipe(nni_msg *m, uint32_t pid)
{
	m->m_pipe = pid;
}

uint32_t
nni_msg_get_pipe(const nni_msg *m)
{
	return (m->m_pipe);
}

<<<<<<< HEAD
// NAOMQ APIs
int
nni_msg_cmd_type(nni_msg *m)
{
	return (m->CMD_TYPE);
}

uint8_t *
nni_msg_header_ptr(const nni_msg *m)
{
	return ((uint8_t *) m->m_header_buf);
}

uint8_t *
nni_msg_payload_ptr(const nni_msg *m)
{
	return (m->payload_ptr);
}

size_t
nni_msg_remaining_len(const nni_msg *m)
{
	return (m->remaining_len);
}

void
nni_msg_set_payload_ptr(nni_msg *m, uint8_t *ptr)
{
	m->payload_ptr = ptr;
}

void
nni_msg_set_conn_param(nni_msg *m, void *ptr)
{
	m->cparam = ptr;
}

conn_param *
nni_msg_get_conn_param(nni_msg *m)
{
	return m->cparam;
}

void
nni_msg_set_remaining_len(nni_msg *m, size_t len)
{
	m->remaining_len = len;
}

void
nni_msg_set_cmd_type(nni_msg *m, uint8_t cmd)
{
	m->CMD_TYPE = cmd;
=======
void
nni_msg_set_proto_data(nng_msg *m, nni_proto_msg_ops *ops, void *data)
{
	if (m->m_proto_ops != NULL && m->m_proto_ops->msg_free != NULL) {
		m->m_proto_ops->msg_free(m->m_proto_data);
	}
	m->m_proto_ops  = ops;
	m->m_proto_data = data;
}

void *
nni_msg_get_proto_data(nng_msg *m)
{
	return (m->m_proto_data);
}

uint8_t
nni_msg_cmd_type(nni_msg *m)
{
	return ((uint8_t)m->m_header_buf[0] & 0xF0);
>>>>>>> 3186d06d
}

uint8_t
nni_msg_get_pub_qos(nni_msg *m)
{
	uint8_t qos;

	if (nni_msg_cmd_type(m) != 0x30) {
		return -1;
	}
	qos = (m->m_header_buf[0] & 0x06) >> 1;
	return qos;
<<<<<<< HEAD
}

uint16_t
nni_msg_get_pub_pid(nni_msg *m)
{
	uint16_t pid;
	uint8_t *pos, len;

	pos = nni_msg_body(m);
	NNI_GET16(pos, len);
	NNI_GET16(pos + len + 2, pid);
	return pid;
}

void
nni_msg_set_timestamp(nni_msg *m, nni_time time)
{
	m->times = time;
}

nni_time
nni_msg_get_timestamp(nni_msg *m)
{
	return m->times;
=======
>>>>>>> 3186d06d
}<|MERGE_RESOLUTION|>--- conflicted
+++ resolved
@@ -27,27 +27,19 @@
 // Underlying message structure.
 // TODO independent nano_msg
 struct nng_msg {
-<<<<<<< HEAD
-	uint8_t        m_header_buf[NNI_NANO_MAX_HEADER_SIZE + 1]; // only Fixed header
-	size_t         m_header_len;
-	nni_chunk      m_body; // equal to variable header + payload
-	uint32_t       m_pipe; // set on receive
-	nni_atomic_int m_refcnt;
+	uint32_t  m_header_buf[(NNI_MAX_MAX_TTL + 1)]; // only Fixed header
+	size_t    m_header_len;
+	nni_chunk m_body; // equal to variable header + payload
+	nni_proto_msg_ops *m_proto_ops;
+	void *             m_proto_data;
+	uint32_t           m_pipe; // set on receive
+	nni_atomic_int     m_refcnt;
 	// FOR NANOMQ
 	size_t           remaining_len;
 	uint8_t          CMD_TYPE;
 	uint8_t *        payload_ptr; // payload
 	nni_time         times;
 	nano_conn_param *cparam;
-=======
-	uint32_t           m_header_buf[(NNI_MAX_MAX_TTL + 1)];
-	size_t             m_header_len;
-	nni_chunk          m_body;
-	nni_proto_msg_ops *m_proto_ops;
-	void *             m_proto_data;
-	nni_atomic_int     m_refcnt;
-	uint32_t           m_pipe; // set on receive
->>>>>>> 3186d06d
 };
 
 #if 0
@@ -131,7 +123,7 @@
 
 	if ((ch->ch_ptr >= ch->ch_buf) && (ch->ch_ptr != NULL) &&
 	    (ch->ch_ptr < (ch->ch_buf + ch->ch_cap))) {
-		size_t headroom = (size_t) (ch->ch_ptr - ch->ch_buf);
+		size_t headroom = (size_t)(ch->ch_ptr - ch->ch_buf);
 		if (headwanted < headroom) {
 			headwanted = headroom; // Never shrink this.
 		}
@@ -287,7 +279,7 @@
 
 	if ((ch->ch_ptr >= ch->ch_buf) &&
 	    (ch->ch_ptr < (ch->ch_buf + ch->ch_cap)) &&
-	    (len <= (size_t) (ch->ch_ptr - ch->ch_buf))) {
+	    (len <= (size_t)(ch->ch_ptr - ch->ch_buf))) {
 		// There is already enough room at the beginning.
 		ch->ch_ptr -= len;
 	} else if ((ch->ch_len + len) <= ch->ch_cap) {
@@ -504,8 +496,8 @@
 size_t
 nni_msg_capacity(nni_msg *m)
 {
-	return ((size_t) ((m->m_body.ch_buf + m->m_body.ch_cap) -
-	    m->m_body.ch_ptr));
+	return ((size_t)(
+	    (m->m_body.ch_buf + m->m_body.ch_cap) - m->m_body.ch_ptr));
 }
 
 void *
@@ -675,13 +667,7 @@
 	return (m->m_pipe);
 }
 
-<<<<<<< HEAD
 // NAOMQ APIs
-int
-nni_msg_cmd_type(nni_msg *m)
-{
-	return (m->CMD_TYPE);
-}
 
 uint8_t *
 nni_msg_header_ptr(const nni_msg *m)
@@ -729,7 +715,8 @@
 nni_msg_set_cmd_type(nni_msg *m, uint8_t cmd)
 {
 	m->CMD_TYPE = cmd;
-=======
+}
+
 void
 nni_msg_set_proto_data(nng_msg *m, nni_proto_msg_ops *ops, void *data)
 {
@@ -749,8 +736,7 @@
 uint8_t
 nni_msg_cmd_type(nni_msg *m)
 {
-	return ((uint8_t)m->m_header_buf[0] & 0xF0);
->>>>>>> 3186d06d
+	return ((uint8_t) m->m_header_buf[0] & 0xF0);
 }
 
 uint8_t
@@ -763,7 +749,6 @@
 	}
 	qos = (m->m_header_buf[0] & 0x06) >> 1;
 	return qos;
-<<<<<<< HEAD
 }
 
 uint16_t
@@ -788,6 +773,4 @@
 nni_msg_get_timestamp(nni_msg *m)
 {
 	return m->times;
-=======
->>>>>>> 3186d06d
 }