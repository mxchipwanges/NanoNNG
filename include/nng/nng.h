// Copyright 2021 Jaylin <neverfail2012@hotmail.com>
// Copyright 2020 Staysail Systems, Inc. <info@staysail.tech>
// Copyright 2018 Capitar IT Group BV <info@capitar.com>
//
// This software is supplied under the terms of the MIT License, a
// copy of which should be located in the distribution where this
// file was obtained (LICENSE.txt).  A copy of the license may also be
// found online at https://opensource.org/licenses/MIT.
//

#ifndef NNG_NNG_H
#define NNG_NNG_H

// NNG (nanomsg-next-gen) is an improved implementation of the SP protocols.
// The APIs have changed, and there is no attempt to provide API compatibility
// with legacy libnanomsg. This file defines the library consumer-facing
// Public API. Use of definitions or declarations not found in this header
// file is specifically unsupported and strongly discouraged.

#ifdef __cplusplus
extern "C" {
#endif

#include <stdbool.h>
#include <stddef.h>
#include <stdint.h>

// NNG_DECL is used on declarations to deal with scope.
// For building Windows DLLs, it should be the appropriate __declspec().
// For shared libraries with platforms that support hidden visibility,
// it should evaluate to __attribute__((visibility("default"))).
#ifndef NNG_DECL
#if defined(_WIN32) && !defined(NNG_STATIC_LIB)
#if defined(NNG_SHARED_LIB)
#define NNG_DECL __declspec(dllexport)
#else
#define NNG_DECL __declspec(dllimport)
#endif // NNG_SHARED_LIB
#else
#if defined(NNG_SHARED_LIB) && defined(NNG_HIDDEN_VISIBILITY)
#define NNG_DECL __attribute__((visibility("default")))
#else
#define NNG_DECL extern
#endif
#endif // _WIN32 && !NNG_STATIC_LIB
#endif // NNG_DECL

#ifndef NNG_DEPRECATED
#if defined(__GNUC__) || defined(__clang__)
#define NNG_DEPRECATED __attribute__ ((deprecated))
#else
#define NNG_DEPRECATED
#endif
#endif

// NNG Library & API version.
// We use SemVer, and these versions are about the API, and
// may not necessarily match the ABI versions.
#define NNG_MAJOR_VERSION 1
#define NNG_MINOR_VERSION 6
#define NNG_PATCH_VERSION 0
#define NNG_RELEASE_SUFFIX "pre" // if non-empty, this is a pre-release

// Maximum length of a socket address. This includes the terminating NUL.
// This limit is built into other implementations, so do not change it.
// Note that some transports are quite happy to let you use addresses
// in excess of this, but if you do you may not be able to communicate
// with other implementations.
#define NNG_MAXADDRLEN (128)

// NNG_PROTOCOL_NUMBER is used by protocol headers to calculate their
// protocol number from a major and minor number.  Applications should
// probably not need to use this.
#define NNG_PROTOCOL_NUMBER(maj, min) (((x) *16) + (y))

// Types common to nng.

// Identifiers are wrapped in a structure to improve compiler validation
// of incorrect passing.  This gives us strong type checking.  Modern
// compilers compile passing these by value to identical code as passing
// the integer type (at least with optimization applied).  Please do not
// access the ID member directly.

typedef struct nng_ctx_s {
	uint32_t id;
} nng_ctx;

typedef struct nng_dialer_s {
	uint32_t id;
} nng_dialer;

typedef struct nng_listener_s {
	uint32_t id;
} nng_listener;

typedef struct nng_pipe_s {
	uint32_t id;
} nng_pipe;

typedef struct nng_socket_s {
	uint32_t id;
	void *   data;
} nng_socket;

typedef int32_t         nng_duration; // in milliseconds
typedef struct nng_msg  nng_msg;
typedef struct nng_stat nng_stat;
typedef struct nng_aio  nng_aio;

// Initializers.
// clang-format off
#define NNG_PIPE_INITIALIZER { 0 }
#define NNG_SOCKET_INITIALIZER { 0 }
#define NNG_DIALER_INITIALIZER { 0 }
#define NNG_LISTENER_INITIALIZER { 0 }
#define NNG_CTX_INITIALIZER { 0 }
// clang-format on

// Some address details. This is in some ways like a traditional sockets
// sockaddr, but we have our own to cope with our unique families, etc.
// The details of this structure are directly exposed to applications.
// These structures can be obtained via property lookups, etc.
struct nng_sockaddr_inproc {
	uint16_t sa_family;
	char     sa_name[NNG_MAXADDRLEN];
};

struct nng_sockaddr_path {
	uint16_t sa_family;
	char     sa_path[NNG_MAXADDRLEN];
};

struct nng_sockaddr_in6 {
	uint16_t sa_family;
	uint16_t sa_port;
	uint8_t  sa_addr[16];
	uint32_t sa_scope;
};
struct nng_sockaddr_in {
	uint16_t sa_family;
	uint16_t sa_port;
	uint32_t sa_addr;
};

struct nng_sockaddr_zt {
	uint16_t sa_family;
	uint64_t sa_nwid;
	uint64_t sa_nodeid;
	uint32_t sa_port;
};

struct nng_sockaddr_abstract {
	uint16_t sa_family;
	uint16_t sa_len;       // will be 0 - 107 max.
	uint8_t  sa_name[107]; // 108 linux/windows, without leading NUL
};

// nng_sockaddr_storage is the the size required to store any nng_sockaddr.
// This size must not change, and no individual nng_sockaddr type may grow
// larger than this without breaking binary compatibility.
struct nng_sockaddr_storage {
	uint16_t sa_family;
	uint64_t sa_pad[16];
};

typedef struct nng_sockaddr_inproc   nng_sockaddr_inproc;
typedef struct nng_sockaddr_path     nng_sockaddr_path;
typedef struct nng_sockaddr_path     nng_sockaddr_ipc;
typedef struct nng_sockaddr_in       nng_sockaddr_in;
typedef struct nng_sockaddr_in6      nng_sockaddr_in6;
typedef struct nng_sockaddr_zt       nng_sockaddr_zt;
typedef struct nng_sockaddr_abstract nng_sockaddr_abstract;
typedef struct nng_sockaddr_storage  nng_sockaddr_storage;

typedef union nng_sockaddr {
	uint16_t              s_family;
	nng_sockaddr_ipc      s_ipc;
	nng_sockaddr_inproc   s_inproc;
	nng_sockaddr_in6      s_in6;
	nng_sockaddr_in       s_in;
	nng_sockaddr_zt       s_zt;
	nng_sockaddr_abstract s_abstract;
	nng_sockaddr_storage  s_storage;
} nng_sockaddr;

enum nng_sockaddr_family {
	NNG_AF_UNSPEC   = 0,
	NNG_AF_INPROC   = 1,
	NNG_AF_IPC      = 2,
	NNG_AF_INET     = 3,
	NNG_AF_INET6    = 4,
	NNG_AF_ZT       = 5, // ZeroTier
	NNG_AF_ABSTRACT = 6
};

// Scatter/gather I/O.
typedef struct nng_iov {
	void * iov_buf;
	size_t iov_len;
} nng_iov;

// Some definitions for durations used with timeouts.
#define NNG_DURATION_INFINITE (-1)
#define NNG_DURATION_DEFAULT (-2)
#define NNG_DURATION_ZERO (0)

// nng_fini is used to terminate the library, freeing certain global resources.
// This should only be called during atexit() or just before dlclose().
// THIS FUNCTION MUST NOT BE CALLED CONCURRENTLY WITH ANY OTHER FUNCTION
// IN THIS LIBRARY; IT IS NOT REENTRANT OR THREADSAFE.
//
// For most cases, this call is unnecessary, but it is provided to assist
// when debugging with memory checkers (e.g. valgrind).  Calling this
// function prevents global library resources from being reported incorrectly
// as memory leaks.  In those cases, we recommend doing this with atexit().
NNG_DECL void nng_fini(void);

// nng_close closes the socket, terminating all activity and
// closing any underlying connections and releasing any associated
// resources.
NNG_DECL int nng_close(nng_socket);

// nng_socket_id returns the positive socket id for the socket, or -1
// if the socket is not valid.
NNG_DECL int nng_socket_id(nng_socket);

NNG_DECL int nng_socket_set(nng_socket, const char *, const void *, size_t);
NNG_DECL int nng_socket_set_bool(nng_socket, const char *, bool);
NNG_DECL int nng_socket_set_int(nng_socket, const char *, int);
NNG_DECL int nng_socket_set_size(nng_socket, const char *, size_t);
NNG_DECL int nng_socket_set_uint64(nng_socket, const char *, uint64_t);
NNG_DECL int nng_socket_set_string(nng_socket, const char *, const char *);
NNG_DECL int nng_socket_set_ptr(nng_socket, const char *, void *);
NNG_DECL int nng_socket_set_ms(nng_socket, const char *, nng_duration);
NNG_DECL int nng_socket_set_addr(
    nng_socket, const char *, const nng_sockaddr *);

NNG_DECL int nng_socket_get(nng_socket, const char *, void *, size_t *);
NNG_DECL int nng_socket_get_bool(nng_socket, const char *, bool *);
NNG_DECL int nng_socket_get_int(nng_socket, const char *, int *);
NNG_DECL int nng_socket_get_size(nng_socket, const char *, size_t *);
NNG_DECL int nng_socket_get_uint64(nng_socket, const char *, uint64_t *);
NNG_DECL int nng_socket_get_string(nng_socket, const char *, char **);
NNG_DECL int nng_socket_get_ptr(nng_socket, const char *, void **);
NNG_DECL int nng_socket_get_ms(nng_socket, const char *, nng_duration *);
NNG_DECL int nng_socket_get_addr(nng_socket, const char *, nng_sockaddr *);

// Arguably the pipe callback functions could be handled as an option,
// but with the need to specify an argument, we find it best to unify
// this as a separate function to pass in the argument and the callback.
// Only one callback can be set on a given socket, and there is no way
// to retrieve the old value.
typedef enum {
	NNG_PIPE_EV_ADD_PRE,  // Called just before pipe added to socket
	NNG_PIPE_EV_ADD_POST, // Called just after pipe added to socket
	NNG_PIPE_EV_REM_POST, // Called just after pipe removed from socket
	NNG_PIPE_EV_NUM,      // Used internally, must be last.
} nng_pipe_ev;

typedef void (*nng_pipe_cb)(nng_pipe, nng_pipe_ev, void *);

// nng_pipe_notify registers a callback to be executed when the
// given event is triggered.  To watch for different events, register
// multiple times.  Each event can have at most one callback registered.
NNG_DECL int nng_pipe_notify(nng_socket, nng_pipe_ev, nng_pipe_cb, void *);

// nng_listen creates a listening endpoint with no special options,
// and starts it listening.  It is functionally equivalent to the legacy
// nn_bind(). The underlying endpoint is returned back to the caller in the
// endpoint pointer, if it is not NULL.  The flags are ignored at present.
NNG_DECL int nng_listen(nng_socket, const char *, nng_listener *, int);

// nng_dial creates a dialing endpoint, with no special options, and
// starts it dialing.  Dialers have at most one active connection at a time
// This is similar to the legacy nn_connect().  The underlying endpoint
// is returned back to the caller in the endpoint pointer, if it is not NULL.
// The flags may be NNG_FLAG_NONBLOCK to indicate that the first attempt to
// dial will be made in the background, returning control to the caller
// immediately.  In this case, if the connection fails, the function will
// keep retrying in the background.  (If the connection is dropped in either
// case, it will still be reconnected in the background -- only the initial
// connection attempt is normally synchronous.)
NNG_DECL int nng_dial(nng_socket, const char *, nng_dialer *, int);

// nng_dialer_create creates a new dialer, that is not yet started.
NNG_DECL int nng_dialer_create(nng_dialer *, nng_socket, const char *);

// nng_listener_create creates a new listener, that is not yet started.
NNG_DECL int nng_listener_create(nng_listener *, nng_socket, const char *);

// nng_dialer_set_cb set the cb to the dialer. Cb runs when dialer finished.
NNG_DECL int nng_dialer_set_cb(nng_dialer, void *);

// nng_dialer_start starts the endpoint dialing.  This is only possible if
// the dialer is not already dialing.
NNG_DECL int nng_dialer_start(nng_dialer, int);

// nng_listener_start starts the endpoint listening.  This is only possible if
// the listener is not already listening.
NNG_DECL int nng_listener_start(nng_listener, int);

// nng_dialer_close closes the dialer, shutting down all underlying
// connections and releasing all associated resources.
NNG_DECL int nng_dialer_close(nng_dialer);

// nng_listener_close closes the listener, shutting down all underlying
// connections and releasing all associated resources.
NNG_DECL int nng_listener_close(nng_listener);

// nng_dialer_id returns the positive dialer ID, or -1 if the dialer is
// invalid.
NNG_DECL int nng_dialer_id(nng_dialer);

// nng_listener_id returns the positive listener ID, or -1 if the listener is
// invalid.
NNG_DECL int nng_listener_id(nng_listener);

NNG_DECL int nng_dialer_set(nng_dialer, const char *, const void *, size_t);
NNG_DECL int nng_dialer_set_bool(nng_dialer, const char *, bool);
NNG_DECL int nng_dialer_set_int(nng_dialer, const char *, int);
NNG_DECL int nng_dialer_set_size(nng_dialer, const char *, size_t);
NNG_DECL int nng_dialer_set_uint64(nng_dialer, const char *, uint64_t);
NNG_DECL int nng_dialer_set_string(nng_dialer, const char *, const char *);
NNG_DECL int nng_dialer_set_ptr(nng_dialer, const char *, void *);
NNG_DECL int nng_dialer_set_ms(nng_dialer, const char *, nng_duration);
NNG_DECL int nng_dialer_set_addr(
    nng_dialer, const char *, const nng_sockaddr *);

NNG_DECL int nng_dialer_get(nng_dialer, const char *, void *, size_t *);
NNG_DECL int nng_dialer_get_bool(nng_dialer, const char *, bool *);
NNG_DECL int nng_dialer_get_int(nng_dialer, const char *, int *);
NNG_DECL int nng_dialer_get_size(nng_dialer, const char *, size_t *);
NNG_DECL int nng_dialer_get_uint64(nng_dialer, const char *, uint64_t *);
NNG_DECL int nng_dialer_get_string(nng_dialer, const char *, char **);
NNG_DECL int nng_dialer_get_ptr(nng_dialer, const char *, void **);
NNG_DECL int nng_dialer_get_ms(nng_dialer, const char *, nng_duration *);
NNG_DECL int nng_dialer_get_addr(nng_dialer, const char *, nng_sockaddr *);

NNG_DECL int nng_listener_set(
    nng_listener, const char *, const void *, size_t);
NNG_DECL int nng_listener_set_bool(nng_listener, const char *, bool);
NNG_DECL int nng_listener_set_int(nng_listener, const char *, int);
NNG_DECL int nng_listener_set_size(nng_listener, const char *, size_t);
NNG_DECL int nng_listener_set_uint64(nng_listener, const char *, uint64_t);
NNG_DECL int nng_listener_set_string(nng_listener, const char *, const char *);
NNG_DECL int nng_listener_set_ptr(nng_listener, const char *, void *);
NNG_DECL int nng_listener_set_ms(nng_listener, const char *, nng_duration);
NNG_DECL int nng_listener_set_addr(
    nng_listener, const char *, const nng_sockaddr *);

NNG_DECL int nng_listener_get(nng_listener, const char *, void *, size_t *);
NNG_DECL int nng_listener_get_bool(nng_listener, const char *, bool *);
NNG_DECL int nng_listener_get_int(nng_listener, const char *, int *);
NNG_DECL int nng_listener_get_size(nng_listener, const char *, size_t *);
NNG_DECL int nng_listener_get_uint64(nng_listener, const char *, uint64_t *);
NNG_DECL int nng_listener_get_string(nng_listener, const char *, char **);
NNG_DECL int nng_listener_get_ptr(nng_listener, const char *, void **);
NNG_DECL int nng_listener_get_ms(nng_listener, const char *, nng_duration *);
NNG_DECL int nng_listener_get_addr(nng_listener, const char *, nng_sockaddr *);

// nng_strerror returns a human readable string associated with the error
// code supplied.
NNG_DECL const char *nng_strerror(int);

// nng_send sends (or arranges to send) the data on the socket.  Note that
// this function may (will!) return before any receiver has actually
// received the data.  The return value will be zero to indicate that the
// socket has accepted the entire data for send, or an errno to indicate
// failure.  The flags may include NNG_FLAG_NONBLOCK or NNG_FLAG_ALLOC.
// If the flag includes NNG_FLAG_ALLOC, then the function will call
// nng_free() on the supplied pointer & size on success. (If the call
// fails then the memory is not freed.)
NNG_DECL int nng_send(nng_socket, void *, size_t, int);

// nng_recv receives message data into the socket, up to the supplied size.
// The actual size of the message data will be written to the value pointed
// to by size.  The flags may include NNG_FLAG_NONBLOCK and NNG_FLAG_ALLOC.
// If NNG_FLAG_ALLOC is supplied then the library will allocate memory for
// the caller.  In that case the pointer to the allocated will be stored
// instead of the data itself.  The caller is responsible for freeing the
// associated memory with nng_free().
NNG_DECL int nng_recv(nng_socket, void *, size_t *, int);

// nng_sendmsg is like nng_send, but offers up a message structure, which
// gives the ability to provide more control over the message, including
// providing backtrace information.  It also can take a message that was
// obtain via nn_recvmsg, allowing for zero copy forwarding.
NNG_DECL int nng_sendmsg(nng_socket, nng_msg *, int);

// nng_recvmsg is like nng_recv, but is used to obtain a message structure
// as well as the data buffer.  This can be used to obtain more information
// about where the message came from, access raw headers, etc.  It also
// can be passed off directly to nng_sendmsg.
NNG_DECL int nng_recvmsg(nng_socket, nng_msg **, int);

// nng_send_aio sends data on the socket asynchronously.  As with nng_send,
// the completion may be executed before the data has actually been delivered,
// but only when it is accepted for delivery.  The supplied AIO must have
// been initialized, and have an associated message.  The message will be
// "owned" by the socket if the operation completes successfully.  Otherwise
// the caller is responsible for freeing it.
NNG_DECL void nng_send_aio(nng_socket, nng_aio *);

// nng_recv_aio receives data on the socket asynchronously.  On a successful
// result, the AIO will have an associated message, that can be obtained
// with nng_aio_get_msg().  The caller takes ownership of the message at
// this point.
NNG_DECL void nng_recv_aio(nng_socket, nng_aio *);

// Context support.  User contexts are not supported by all protocols,
// but for those that do, they give a way to create multiple contexts
// on a single socket, each of which runs the protocol's state machinery
// independently, offering a way to achieve concurrent protocol support
// without resorting to raw mode sockets.  See the protocol specific
// documentation for further details.  (Note that at this time, only
// asynchronous send/recv are supported for contexts, but its easy enough
// to make synchronous versions with nng_aio_wait().)  Note that nng_close
// of the parent socket will *block* as long as any contexts are open.

// nng_ctx_open creates a context.  This returns NNG_ENOTSUP if the
// protocol implementation does not support separate contexts.
NNG_DECL int nng_ctx_open(nng_ctx *, nng_socket);

// nng_ctx_close closes the context.
NNG_DECL int nng_ctx_close(nng_ctx);

// nng_ctx_id returns the numeric id for the context; this will be
// a positive value for a valid context, or < 0 for an invalid context.
// A valid context is not necessarily an *open* context.
NNG_DECL int nng_ctx_id(nng_ctx);

// nng_ctx_recv receives asynchronously.  It works like nng_recv_aio, but
// uses a local context instead of the socket global context.
NNG_DECL void nng_ctx_recv(nng_ctx, nng_aio *);

// nng_ctx_recvmsg is allows for receiving a message synchronously using
// a context.  It has the same semantics as nng_recvmsg, but operates
// on a context instead of a socket.
NNG_DECL int nng_ctx_recvmsg(nng_ctx, nng_msg **, int);

// nng_ctx_send sends asynchronously. It works like nng_send_aio, but
// uses a local context instead of the socket global context.
NNG_DECL void nng_ctx_send(nng_ctx, nng_aio *);

// nng_ctx_sendmsg is allows for sending a message synchronously using
// a context.  It has the same semantics as nng_sendmsg, but operates
// on a context instead of a socket.
NNG_DECL int nng_ctx_sendmsg(nng_ctx, nng_msg *, int);

NNG_DECL int nng_ctx_get(nng_ctx, const char *, void *, size_t *);
NNG_DECL int nng_ctx_get_bool(nng_ctx, const char *, bool *);
NNG_DECL int nng_ctx_get_int(nng_ctx, const char *, int *);
NNG_DECL int nng_ctx_get_size(nng_ctx, const char *, size_t *);
NNG_DECL int nng_ctx_get_uint64(nng_ctx, const char *, uint64_t *);
NNG_DECL int nng_ctx_get_string(nng_ctx, const char *, char **);
NNG_DECL int nng_ctx_get_ptr(nng_ctx, const char *, void **);
NNG_DECL int nng_ctx_get_ms(nng_ctx, const char *, nng_duration *);
NNG_DECL int nng_ctx_get_addr(nng_ctx, const char *, nng_sockaddr *);

NNG_DECL int nng_ctx_set(nng_ctx, const char *, const void *, size_t);
NNG_DECL int nng_ctx_set_bool(nng_ctx, const char *, bool);
NNG_DECL int nng_ctx_set_int(nng_ctx, const char *, int);
NNG_DECL int nng_ctx_set_size(nng_ctx, const char *, size_t);
NNG_DECL int nng_ctx_set_uint64(nng_ctx, const char *, uint64_t);
NNG_DECL int nng_ctx_set_string(nng_ctx, const char *, const char *);
NNG_DECL int nng_ctx_set_ptr(nng_ctx, const char *, void *);
NNG_DECL int nng_ctx_set_ms(nng_ctx, const char *, nng_duration);
NNG_DECL int nng_ctx_set_addr(nng_ctx, const char *, const nng_sockaddr *);

// nng_alloc is used to allocate memory.  It's intended purpose is for
// allocating memory suitable for message buffers with nng_send().
// Applications that need memory for other purposes should use their platform
// specific API.
NNG_DECL void *nng_alloc(size_t);

// nng_free is used to free memory allocated with nng_alloc, which includes
// memory allocated by nng_recv() when the NNG_FLAG_ALLOC message is supplied.
// As the application is required to keep track of the size of memory, this
// is probably less convenient for general uses than the C library malloc and
// calloc.
NNG_DECL void *nng_zalloc(size_t sz);
NNG_DECL void  nng_free(void *, size_t);

// nng_strdup duplicates the source string, using nng_alloc. The result
// should be freed with nng_strfree (or nng_free(strlen(s)+1)).
NNG_DECL char *nng_strdup(const char *);

// nng_strfree is equivalent to nng_free(strlen(s)+1).
NNG_DECL void nng_strfree(char *);

// Async IO API.  AIO structures can be thought of as "handles" to
// support asynchronous operations.  They contain the completion callback, and
// a pointer to consumer data.  This is similar to how overlapped I/O
// works in Windows, when used with a completion callback.
//
// AIO structures can carry up to 4 distinct input values, and up to
// 4 distinct output values, and up to 4 distinct "private state" values.
// The meaning of the inputs and the outputs are determined by the
// I/O functions being called.

// nng_aio_alloc allocates a new AIO, and associated the completion
// callback and its opaque argument.  If NULL is supplied for the
// callback, then the caller must use nng_aio_wait() to wait for the
// operation to complete.  If the completion callback is not NULL, then
// when a submitted operation completes (or is canceled or fails) the
// callback will be executed, generally in a different thread, with no
// locks held.
NNG_DECL int nng_aio_alloc(nng_aio **, void (*)(void *), void *);

// nng_aio_free frees the AIO and any associated resources.
// It *must not* be in use at the time it is freed.
NNG_DECL void nng_aio_free(nng_aio *);

// nng_aio_reap is like nng_aio_free, but calls it from a background
// reaper thread.  This can be useful to free aio objects from aio
// callbacks (e.g. when the result of the callback is to discard
// the object in question.)  The aio object must be in further use
// when this is called.
NNG_DECL void nng_aio_reap(nng_aio *);

// nng_aio_stop stops any outstanding operation, and waits for the
// AIO to be free, including for the callback to have completed
// execution.  Therefore the caller must NOT hold any locks that
// are acquired in the callback, or deadlock will occur.
NNG_DECL void nng_aio_stop(nng_aio *);

// nng_aio_result returns the status/result of the operation. This
// will be zero on successful completion, or an nng error code on
// failure.
NNG_DECL int nng_aio_result(nng_aio *);

// nng_aio_count returns the number of bytes transferred for certain
// I/O operations.  This is meaningless for other operations (e.g.
// DNS lookups or TCP connection setup).
NNG_DECL size_t nng_aio_count(nng_aio *);

// nng_aio_cancel attempts to cancel any in-progress I/O operation.
// The AIO callback will still be executed, but if the cancellation is
// successful then the status will be NNG_ECANCELED.
NNG_DECL void nng_aio_cancel(nng_aio *);

// nng_aio_abort is like nng_aio_cancel, but allows for a different
// error result to be returned.
NNG_DECL void nng_aio_abort(nng_aio *, int);

// nng_aio_wait waits synchronously for any pending operation to complete.
// It also waits for the callback to have completed execution.  Therefore,
// the caller of this function must not hold any locks acquired by the
// callback or deadlock may occur.
NNG_DECL void nng_aio_wait(nng_aio *);

// nng_aio_set_msg sets the message structure to use for asynchronous
// message send operations.
NNG_DECL void nng_aio_set_msg(nng_aio *, nng_msg *);

// nng_aio_get_msg returns the message structure associated with a completed
// receive operation.
NNG_DECL nng_msg *nng_aio_get_msg(nng_aio *);

// nng_aio_set_input sets an input parameter at the given index.
NNG_DECL int nng_aio_set_input(nng_aio *, unsigned, void *);

// nng_aio_get_input retrieves the input parameter at the given index.
NNG_DECL void *nng_aio_get_input(nng_aio *, unsigned);

// nng_aio_set_output sets an output result at the given index.
NNG_DECL int nng_aio_set_output(nng_aio *, unsigned, void *);

// nng_aio_get_output retrieves the output result at the given index.
NNG_DECL void *nng_aio_get_output(nng_aio *, unsigned);

NNG_DECL void  nng_aio_set_prov_data(nng_aio *, void *);
NNG_DECL void *nng_aio_get_prov_data(nng_aio *);

// nng_aio_set_timeout sets a timeout on the AIO.  This should be called for
// operations that should time out after a period.  The timeout should be
// either a positive number of milliseconds, or NNG_DURATION_INFINITE to
// indicate that the operation has no timeout.  A poll may be done by
// specifying NNG_DURATION_ZERO.  The value NNG_DURATION_DEFAULT indicates
// that any socket specific timeout should be used.
NNG_DECL void nng_aio_set_timeout(nng_aio *, nng_duration);

// nng_aio_set_iov sets a scatter/gather vector on the aio.  The iov array
// itself is copied. Data members (the memory regions referenced) *may* be
// copied as well, depending on the operation.  This operation is guaranteed
// to succeed if n <= 4, otherwise it may fail due to NNG_ENOMEM.
NNG_DECL int nng_aio_set_iov(nng_aio *, unsigned, const nng_iov *);

// nng_aio_begin is called by the provider to mark the operation as
// beginning.  If it returns false, then the provider must take no
// further action on the aio.
NNG_DECL bool nng_aio_begin(nng_aio *);

// nng_aio_finish is used to "finish" an asynchronous operation.
// It should only be called by "providers" (such as HTTP server API users).
// The argument is the value that nng_aio_result() should return.
// IMPORTANT: Callers must ensure that this is called EXACTLY ONCE on any
// given aio.
NNG_DECL void nng_aio_finish(nng_aio *, int);

// nng_aio_defer is used to register a cancellation routine, and indicate
// that the operation will be completed asynchronously.  It must only be
// called once per operation on an aio, and must only be called by providers.
// If the operation is canceled by the consumer, the cancellation callback
// will be called.  The provider *must* still ensure that the nng_aio_finish()
// function is called EXACTLY ONCE.  If the operation cannot be canceled
// for any reason, the cancellation callback should do nothing.  The
// final argument is passed to the cancelfn.  The final argument of the
// cancellation function is the error number (will not be zero) corresponding
// to the reason for cancellation, e.g. NNG_ETIMEDOUT or NNG_ECANCELED.
typedef void (*nng_aio_cancelfn)(nng_aio *, void *, int);
NNG_DECL void nng_aio_defer(nng_aio *, nng_aio_cancelfn, void *);

// nng_aio_sleep does a "sleeping" operation, basically does nothing
// but wait for the specified number of milliseconds to expire, then
// calls the callback.  This returns 0, rather than NNG_ETIMEDOUT.
NNG_DECL void nng_sleep_aio(nng_duration, nng_aio *);

// Message API.
NNG_DECL int      nng_msg_alloc(nng_msg **, size_t);
NNG_DECL void     nng_msg_free(nng_msg *);
NNG_DECL int      nng_msg_realloc(nng_msg *, size_t);
NNG_DECL int      nng_msg_reserve(nng_msg *, size_t);
NNG_DECL size_t   nng_msg_capacity(nng_msg *);
NNG_DECL void *   nng_msg_header(nng_msg *);
NNG_DECL size_t   nng_msg_header_len(const nng_msg *);
NNG_DECL void *   nng_msg_body(nng_msg *);
NNG_DECL size_t   nng_msg_len(const nng_msg *);
NNG_DECL int      nng_msg_append(nng_msg *, const void *, size_t);
NNG_DECL int      nng_msg_insert(nng_msg *, const void *, size_t);
NNG_DECL int      nng_msg_trim(nng_msg *, size_t);
NNG_DECL int      nng_msg_chop(nng_msg *, size_t);
NNG_DECL int      nng_msg_header_append(nng_msg *, const void *, size_t);
NNG_DECL int      nng_msg_header_insert(nng_msg *, const void *, size_t);
NNG_DECL int      nng_msg_header_trim(nng_msg *, size_t);
NNG_DECL int      nng_msg_header_chop(nng_msg *, size_t);
NNG_DECL int      nng_msg_header_append_u16(nng_msg *, uint16_t);
NNG_DECL int      nng_msg_header_append_u32(nng_msg *, uint32_t);
NNG_DECL int      nng_msg_header_append_u64(nng_msg *, uint64_t);
NNG_DECL int      nng_msg_header_insert_u16(nng_msg *, uint16_t);
NNG_DECL int      nng_msg_header_insert_u32(nng_msg *, uint32_t);
NNG_DECL int      nng_msg_header_insert_u64(nng_msg *, uint64_t);
NNG_DECL int      nng_msg_header_chop_u16(nng_msg *, uint16_t *);
NNG_DECL int      nng_msg_header_chop_u32(nng_msg *, uint32_t *);
NNG_DECL int      nng_msg_header_chop_u64(nng_msg *, uint64_t *);
NNG_DECL int      nng_msg_header_trim_u16(nng_msg *, uint16_t *);
NNG_DECL int      nng_msg_header_trim_u32(nng_msg *, uint32_t *);
NNG_DECL int      nng_msg_header_trim_u64(nng_msg *, uint64_t *);
NNG_DECL int      nng_msg_append_u16(nng_msg *, uint16_t);
NNG_DECL int      nng_msg_append_u32(nng_msg *, uint32_t);
NNG_DECL int      nng_msg_append_u64(nng_msg *, uint64_t);
NNG_DECL int      nng_msg_insert_u16(nng_msg *, uint16_t);
NNG_DECL int      nng_msg_insert_u32(nng_msg *, uint32_t);
NNG_DECL int      nng_msg_insert_u64(nng_msg *, uint64_t);
NNG_DECL int      nng_msg_chop_u16(nng_msg *, uint16_t *);
NNG_DECL int      nng_msg_chop_u32(nng_msg *, uint32_t *);
NNG_DECL int      nng_msg_chop_u64(nng_msg *, uint64_t *);
NNG_DECL int      nng_msg_trim_u16(nng_msg *, uint16_t *);
NNG_DECL int      nng_msg_trim_u32(nng_msg *, uint32_t *);
NNG_DECL int      nng_msg_trim_u64(nng_msg *, uint64_t *);
NNG_DECL int      nng_msg_dup(nng_msg **, const nng_msg *);
NNG_DECL void     nng_msg_clear(nng_msg *);
NNG_DECL void     nng_msg_header_clear(nng_msg *);
NNG_DECL void     nng_msg_set_pipe(nng_msg *, nng_pipe);
NNG_DECL nng_pipe nng_msg_get_pipe(const nng_msg *);

// Pipe API. Generally pipes are only "observable" to applications, but
// we do permit an application to close a pipe. This can be useful, for
// example during a connection notification, to disconnect a pipe that
// is associated with an invalid or untrusted remote peer.
NNG_DECL int nng_pipe_get(nng_pipe, const char *, void *, size_t *);
NNG_DECL int nng_pipe_get_bool(nng_pipe, const char *, bool *);
NNG_DECL int nng_pipe_get_int(nng_pipe, const char *, int *);
NNG_DECL int nng_pipe_get_ms(nng_pipe, const char *, nng_duration *);
NNG_DECL int nng_pipe_get_size(nng_pipe, const char *, size_t *);
NNG_DECL int nng_pipe_get_uint64(nng_pipe, const char *, uint64_t *);
NNG_DECL int nng_pipe_get_string(nng_pipe, const char *, char **);
NNG_DECL int nng_pipe_get_ptr(nng_pipe, const char *, void **);
NNG_DECL int nng_pipe_get_addr(nng_pipe, const char *, nng_sockaddr *);

NNG_DECL int          nng_pipe_close(nng_pipe);
NNG_DECL int          nng_pipe_id(nng_pipe);
NNG_DECL nng_socket   nng_pipe_socket(nng_pipe);
NNG_DECL nng_dialer   nng_pipe_dialer(nng_pipe);
NNG_DECL nng_listener nng_pipe_listener(nng_pipe);

// Flags.
#define NNG_FLAG_ALLOC 1u    // Recv to allocate receive buffer
#define NNG_FLAG_NONBLOCK 2u // Non-blocking operations

// Options.
#define NNG_OPT_SOCKNAME "socket-name"
#define NNG_OPT_RAW "raw"
#define NNG_OPT_PROTO "protocol"
#define NNG_OPT_PROTONAME "protocol-name"
#define NNG_OPT_PEER "peer"
#define NNG_OPT_PEERNAME "peer-name"
#define NNG_OPT_RECVBUF "recv-buffer"
#define NNG_OPT_SENDBUF "send-buffer"
#define NNG_OPT_RECVFD "recv-fd"
#define NNG_OPT_SENDFD "send-fd"
#define NNG_OPT_RECVTIMEO "recv-timeout"
#define NNG_OPT_SENDTIMEO "send-timeout"
#define NNG_OPT_LOCADDR "local-address"
#define NNG_OPT_REMADDR "remote-address"
#define NNG_OPT_URL "url"
#define NNG_OPT_MAXTTL "ttl-max"
#define NNG_OPT_RECVMAXSZ "recv-size-max"
#define NNG_OPT_RECONNMINT "reconnect-time-min"
#define NNG_OPT_RECONNMAXT "reconnect-time-max"

// NNG-MQTT
#define NNG_OPT_MQTT_CONNMSG "mqtt-connect-msg"

// TLS options are only used when the underlying transport supports TLS.

// NNG_OPT_TLS_CONFIG is a pointer to an nng_tls_config object.  Generally
// this can used with endpoints, although once an endpoint is started, or
// once a configuration is used, the value becomes read-only. Note that
// when configuring the object, a hold is placed on the TLS configuration,
// using a reference count.  When retrieving the object, no such hold is
// placed, and so the caller must take care not to use the associated object
// after the endpoint it is associated with is closed.
#define NNG_OPT_TLS_CONFIG "tls-config"

// NNG_OPT_TLS_AUTH_MODE is a write-only integer (int) option that specifies
// whether peer authentication is needed.  The option can take one of the
// values of NNG_TLS_AUTH_MODE_NONE, NNG_TLS_AUTH_MODE_OPTIONAL, or
// NNG_TLS_AUTH_MODE_REQUIRED.  The default is typically NNG_TLS_AUTH_MODE_NONE
// for listeners, and NNG_TLS_AUTH_MODE_REQUIRED for dialers. If set to
// REQUIRED, then connections will be rejected if the peer cannot be verified.
// If set to OPTIONAL, then a verification step takes place, but the connection
// is still permitted.  (The result can be checked with NNG_OPT_TLS_VERIFIED).
#define NNG_OPT_TLS_AUTH_MODE "tls-authmode"

// NNG_OPT_TLS_CERT_KEY_FILE names a single file that contains a certificate
// and key identifying the endpoint.  This is a write-only value.  This can be
// set multiple times for times for different keys/certs corresponding to
// different algorithms on listeners, whereas dialers only support one.  The
// file must contain both cert and key as PEM blocks, and the key must
// not be encrypted.  (If more flexibility is needed, use the TLS configuration
// directly, via NNG_OPT_TLS_CONFIG.)
#define NNG_OPT_TLS_CERT_KEY_FILE "tls-cert-key-file"

// NNG_OPT_TLS_CA_FILE names a single file that contains certificate(s) for a
// CA, and optionally CRLs, which are used to validate the peer's certificate.
// This is a write-only value, but multiple CAs can be loaded by setting this
// multiple times.
#define NNG_OPT_TLS_CA_FILE "tls-ca-file"

// NNG_OPT_TLS_SERVER_NAME is a write-only string that can typically be
// set on dialers to check the CN of the server for a match.  This
// can also affect SNI (server name indication).  It usually has no effect
// on listeners.
#define NNG_OPT_TLS_SERVER_NAME "tls-server-name"

// NNG_OPT_TLS_VERIFIED returns a boolean indicating whether the peer has
// been verified (true) or not (false). Typically this is read-only, and
// only available for pipes. This option may return incorrect results if
// peer authentication is disabled with `NNG_TLS_AUTH_MODE_NONE`.
#define NNG_OPT_TLS_VERIFIED "tls-verified"

// TCP options.  These may be supported on various transports that use
// TCP underneath such as TLS, or not.

// TCP nodelay disables the use of Nagle, so that messages are sent
// as soon as data is available. This tends to reduce latency, but
// can come at the cost of extra messages being sent, and may have
// a detrimental effect on performance. For most uses, we recommend
// enabling this. (Disable it if you are on a very slow network.)
// This is a boolean.
#define NNG_OPT_TCP_NODELAY "tcp-nodelay"

// TCP keepalive causes the underlying transport to send keep-alive
// messages, and keep the session active. Keepalives are zero length
// messages with the ACK flag turned on. If we don't get an ACK back,
// then we know the other side is gone. This is useful for detecting
// dead peers, and is also used to prevent disconnections caused by
// middle boxes thinking the session has gone idle (e.g. keeping NAT
// state current). This is a boolean.
#define NNG_OPT_TCP_KEEPALIVE "tcp-keepalive"

// Local TCP port number.  This is used on a listener, and is intended
// to be used after starting the listener in combination with a wildcard
// (0) local port.  This determines the actual ephemeral port that was
// selected and bound.  The value is provided as an int, but only the
// low order 16 bits will be set.  This is provided in native byte order,
// which makes it more convenient than using the NNG_OPT_LOCADDR option.
#define NNG_OPT_TCP_BOUND_PORT "tcp-bound-port"

// IPC options.  These will largely vary depending on the platform,
// as POSIX systems have very different options than Windows.

// Security Descriptor.  This option may only be set on listeners
// on the Windows platform, where the object is a pointer to a
// a Windows SECURITY_DESCRIPTOR.
#define NNG_OPT_IPC_SECURITY_DESCRIPTOR "ipc:security-descriptor"

// Permissions bits.  This option is only valid for listeners on
// POSIX platforms and others that honor UNIX style permission bits.
// Note that some platforms may not honor the permissions here, although
// at least Linux and macOS seem to do so.  Check before you rely on
// this for security.
#define NNG_OPT_IPC_PERMISSIONS "ipc:permissions"

// Peer UID.  This is only available on POSIX style systems.
#define NNG_OPT_IPC_PEER_UID "ipc:peer-uid"

// Peer GID (primary group).  This is only available on POSIX style systems.
#define NNG_OPT_IPC_PEER_GID "ipc:peer-gid"

// Peer process ID.  Available on Windows, Linux, and SunOS.
// In theory we could obtain this with the first message sent,
// but we have elected not to do this for now. (Nice RFE for a FreeBSD
// guru though.)
#define NNG_OPT_IPC_PEER_PID "ipc:peer-pid"

// Peer Zone ID.  Only on SunOS systems.  (Linux containers have no
// definable kernel identity; they are a user-land fabrication made up
// from various pieces of different namespaces. FreeBSD does have
// something called JailIDs, but it isn't obvious how to determine this,
// or even if processes can use IPC across jail boundaries.)
#define NNG_OPT_IPC_PEER_ZONEID "ipc:peer-zoneid"

// WebSocket Options.

// NNG_OPT_WS_REQUEST_HEADERS is a string containing the
// request headers, formatted as CRLF terminated lines.
#define NNG_OPT_WS_REQUEST_HEADERS "ws:request-headers"

// NNG_OPT_WS_RESPONSE_HEADERS is a string containing the
// response headers, formatted as CRLF terminated lines.
#define NNG_OPT_WS_RESPONSE_HEADERS "ws:response-headers"

// NNG_OPT_WS_REQUEST_HEADER is a prefix, for a dynamic
// property name.  This allows direct access to any named header.
// Concatenate this with the name of the property (case is not sensitive).
// Only the first such header is returned.
#define NNG_OPT_WS_RESPONSE_HEADER "ws:response-header:"

// NNG_OPT_WS_RESPONSE_HEADER is like NNG_OPT_REQUEST_HEADER, but used for
// accessing the request headers.
#define NNG_OPT_WS_REQUEST_HEADER "ws:request-header:"

// NNG_OPT_WS_REQUEST_URI is used to obtain the URI sent by the client.
// This can be useful when a handler supports an entire directory tree.
#define NNG_OPT_WS_REQUEST_URI "ws:request-uri"

// NNG_OPT_WS_SENDMAXFRAME is used to configure the fragmentation size
// used for frames.  This has a default value of 64k.  Large values
// are good for throughput, but penalize latency.  They also require
// additional buffering on the peer.  This value must not be larger
// than what the peer will accept, and unfortunately there is no way
// to negotiate this.
#define NNG_OPT_WS_SENDMAXFRAME "ws:txframe-max"

// NNG_OPT_WS_RECVMAXFRAME is the largest frame we will accept.  This should
// probably not be larger than NNG_OPT_RECVMAXSZ. If the sender attempts
// to send more data than this in a single message, it will be dropped.
#define NNG_OPT_WS_RECVMAXFRAME "ws:rxframe-max"

// NNG_OPT_WS_PROTOCOL is the "websocket sub-protocol" -- it's a string.
// This is also known as the Sec-WebSocket-Protocol header. It is treated
// specially.  This is part of the websocket handshake.
#define NNG_OPT_WS_PROTOCOL "ws:protocol"

// NNG_OPT_WS_SEND_TEXT is a boolean used to tell the WS stream
// transport to send text messages.  This is not supported for the
// core WebSocket transport, but when using streams it might be useful
// to speak with 3rd party WebSocket applications.  This mode should
// not be used unless absolutely required. No validation of the message
// contents is performed by NNG; applications are expected to honor
// the requirement to send only valid UTF-8.  (Compliant applications
// will close the socket if they see this message type with invalid UTF-8.)
#define NNG_OPT_WS_SEND_TEXT "ws:send-text"

// NNG_OPT_WS_RECV_TEXT is a boolean that enables NNG to receive
// TEXT frames.  This is only useful for stream mode applications --
// SP protocol requires the use of binary frames.  Note also that
// NNG does not validate the message contents for valid UTF-8; this
// means it will not be conformant with RFC-6455 on it's own. Applications
// that need this should check the message contents themselves, and
// close the connection if invalid UTF-8 is received.  This option
// should not be used unless required to communication with 3rd party
// peers that cannot be coerced into sending binary frames.
#define NNG_OPT_WS_RECV_TEXT "ws:recv-text"

// XXX: TBD: priorities, ipv4only

// Statistics. These are for informational purposes only, and subject
// to change without notice. The API for accessing these is stable,
// but the individual statistic names, values, and meanings are all
// subject to change.

// nng_stats_get takes a snapshot of the entire set of statistics.
// While the operation can be somewhat expensive (allocations), it
// is done in a way that minimizes impact to running operations.
// Note that the statistics are provided as a tree, with parents
// used for grouping, and with child statistics underneath.  The
// top stat returned will be of type NNG_STAT_SCOPE with name "".
// Applications may choose to consider this root scope as "root", if
// the empty string is not suitable.
NNG_DECL int nng_stats_get(nng_stat **);

// nng_stats_free frees a previous list of snapshots.  This should only
// be called on the parent statistic that obtained via nng_stats_get.
NNG_DECL void nng_stats_free(nng_stat *);

// nng_stats_dump is a debugging function that dumps the entire set of
// statistics to stdout.
NNG_DECL void nng_stats_dump(nng_stat *);

// nng_stat_next finds the next sibling for the current stat.  If there
// are no more siblings, it returns NULL.
NNG_DECL nng_stat *nng_stat_next(nng_stat *);

// nng_stat_child finds the first child of the current stat.  If no children
// exist, then NULL is returned.
NNG_DECL nng_stat *nng_stat_child(nng_stat *);

// nng_stat_name is used to determine the name of the statistic.
// This is a human readable name.  Statistic names, as well as the presence
// or absence or semantic of any particular statistic are not part of any
// stable API, and may be changed without notice in future updates.
NNG_DECL const char *nng_stat_name(nng_stat *);

// nng_stat_type is used to determine the type of the statistic.
// Counters generally increment, and therefore changes in the value over
// time are likely more interesting than the actual level.  Level
// values reflect some absolute state however, and should be presented to the
// user as is.
NNG_DECL int nng_stat_type(nng_stat *);

// nng_stat_find is used to find a specific named statistic within
// a statistic tree.  NULL is returned if no such statistic exists.
NNG_DECL nng_stat *nng_stat_find(nng_stat *, const char *);

// nng_stat_find_socket is used to find the stats for the given socket.
NNG_DECL nng_stat *nng_stat_find_socket(nng_stat *, nng_socket);

// nng_stat_find_dialer is used to find the stats for the given dialer.
NNG_DECL nng_stat *nng_stat_find_dialer(nng_stat *, nng_dialer);

// nng_stat_find_listener is used to find the stats for the given listener.
NNG_DECL nng_stat *nng_stat_find_listener(nng_stat *, nng_listener);

enum nng_stat_type_enum {
	NNG_STAT_SCOPE   = 0, // Stat is for scoping, and carries no value
	NNG_STAT_LEVEL   = 1, // Numeric "absolute" value, diffs meaningless
	NNG_STAT_COUNTER = 2, // Incrementing value (diffs are meaningful)
	NNG_STAT_STRING  = 3, // Value is a string
	NNG_STAT_BOOLEAN = 4, // Value is a boolean
	NNG_STAT_ID      = 5, // Value is a numeric ID
};

// nng_stat_unit provides information about the unit for the statistic,
// such as NNG_UNIT_BYTES or NNG_UNIT_BYTES.  If no specific unit is
// applicable, such as a relative priority, then NN_UNIT_NONE is returned.
NNG_DECL int nng_stat_unit(nng_stat *);

enum nng_unit_enum {
	NNG_UNIT_NONE     = 0, // No special units
	NNG_UNIT_BYTES    = 1, // Bytes, e.g. bytes sent, etc.
	NNG_UNIT_MESSAGES = 2, // Messages, one per message
	NNG_UNIT_MILLIS   = 3, // Milliseconds
	NNG_UNIT_EVENTS   = 4  // Some other type of event
};

// nng_stat_value returns returns the actual value of the statistic.
// Statistic values reflect their value at the time that the corresponding
// snapshot was updated, and are undefined until an update is performed.
NNG_DECL uint64_t nng_stat_value(nng_stat *);

// nng_stat_value returns returns the actual value of the statistic.
// Statistic values reflect their value at the time that the corresponding
// snapshot was updated, and are undefined until an update is performed.
NNG_DECL bool nng_stat_bool(nng_stat *);

// nng_stat_string returns the string associated with a string statistic,
// or NULL if the statistic is not part of the string.  The value returned
// is valid until the associated statistic is freed.
NNG_DECL const char *nng_stat_string(nng_stat *);

// nng_stat_desc returns a human readable description of the statistic.
// This may be useful for display in diagnostic interfaces, etc.
NNG_DECL const char *nng_stat_desc(nng_stat *);

// nng_stat_timestamp returns a timestamp (milliseconds) when the statistic
// was captured.  The base offset is the same as used by nng_clock().
// We don't use nng_time though, because that's in the supplemental header.
NNG_DECL uint64_t nng_stat_timestamp(nng_stat *);

// Device functionality.  This connects two sockets together in a device,
// which means that messages from one side are forwarded to the other.
// This version is synchronous, which means the caller will block until
// one of the sockets is closed. Note that caller is responsible for
// finally closing both sockets when this function returns.
NNG_DECL int nng_device(nng_socket, nng_socket);

// Asynchronous form of nng_device.  When this succeeds, the device is
// left intact and functioning in the background, until one of the sockets
// is closed or the application exits.  The sockets may be shut down if
// the device fails, but the caller is responsible for ultimately closing
// the sockets properly after the device is torn down.
NNG_DECL void nng_device_aio(nng_aio *, nng_socket, nng_socket);

// Symbol name and visibility.  TBD.  The only symbols that really should
// be directly exported to runtimes IMO are the option symbols.  And frankly
// they have enough special logic around them that it might be best not to
// automate the promotion of them to other APIs.  This is an area open
// for discussion.

// Error codes.  These generally have different values from UNIX errnos,
// so take care about converting them.  The one exception is that 0 is
// unambiguously "success".
//
// NNG_SYSERR is a special code, which allows us to wrap errors from the
// underlying operating system.  We generally prefer to map errors to one
// of the above, but if we cannot, then we just encode an error this way.
// The bit is large enough to accommodate all known UNIX and Win32 error
// codes.  We try hard to match things semantically to one of our standard
// errors.  For example, a connection reset or aborted we treat as a
// closed connection, because that's basically what it means.  (The remote
// peer closed the connection.)  For certain kinds of resource exhaustion
// we treat it the same as memory.  But for files, etc. that's OS-specific,
// and we use the generic below.  Some of the above error codes we use
// internally, and the application should never see (e.g. NNG_EINTR).
//
// NNG_ETRANERR is like ESYSERR, but is used to wrap transport specific
// errors, from different transports.  It should only be used when none
// of the other options are available.

enum nng_errno_enum {
	NNG_EINTR        = 1,
	NNG_ENOMEM       = 2,
	NNG_EINVAL       = 3,
	NNG_EBUSY        = 4,
	NNG_ETIMEDOUT    = 5,
	NNG_ECONNREFUSED = 6,
	NNG_ECLOSED      = 7,
	NNG_EAGAIN       = 8,
	NNG_ENOTSUP      = 9,
	NNG_EADDRINUSE   = 10,
	NNG_ESTATE       = 11,
	NNG_ENOENT       = 12,
	NNG_EPROTO       = 13,
	NNG_EUNREACHABLE = 14,
	NNG_EADDRINVAL   = 15,
	NNG_EPERM        = 16,
	NNG_EMSGSIZE     = 17,
	NNG_ECONNABORTED = 18,
	NNG_ECONNRESET   = 19,
	NNG_ECANCELED    = 20,
	NNG_ENOFILES     = 21,
	NNG_ENOSPC       = 22,
	NNG_EEXIST       = 23,
	NNG_EREADONLY    = 24,
	NNG_EWRITEONLY   = 25,
	NNG_ECRYPTO      = 26,
	NNG_EPEERAUTH    = 27,
	NNG_ENOARG       = 28,
	NNG_EAMBIGUOUS   = 29,
	NNG_EBADTYPE     = 30,
	NNG_ECONNSHUT    = 31,
	NNG_EINTERNAL    = 1000,
	NNG_ESYSERR      = 0x10000000,
	NNG_ETRANERR     = 0x20000000
};

// URL support.  We frequently want to process a URL, and these methods
// give us a convenient way of doing so.

typedef struct nng_url {
	char *u_rawurl;   // never NULL
	char *u_scheme;   // never NULL
	char *u_userinfo; // will be NULL if not specified
	char *u_host;     // including colon and port
	char *u_hostname; // name only, will be "" if not specified
	char *u_port;     // port, will be "" if not specified
	char *u_path;     // path, will be "" if not specified
	char *u_query;    // without '?', will be NULL if not specified
	char *u_fragment; // without '#', will be NULL if not specified
	char *u_requri;   // includes query and fragment, "" if not specified
} nng_url;

// nng_url_parse parses a URL string into a structured form.
// Note that the u_port member will be filled out with a numeric
// port if one isn't specified and a default port is appropriate for
// the scheme.  The URL structure is allocated, along with individual
// members.  It can be freed with nng_url_free.
NNG_DECL int nng_url_parse(nng_url **, const char *);

// nng_url_free frees a URL structure that was created by nng_url_parse().
NNG_DECL void nng_url_free(nng_url *);

// nng_url_clone clones a URL structure.
NNG_DECL int nng_url_clone(nng_url **, const nng_url *);

// nng_version returns the library version as a human readable string.
NNG_DECL const char *nng_version(void);

// nng_stream operations permit direct access to low level streams,
// which can have a variety of uses.  Internally most of the transports
// are built on top of these.  Streams are created by other dialers or
// listeners.  The API for creating dialers and listeners varies.

typedef struct nng_stream          nng_stream;
typedef struct nng_stream_dialer   nng_stream_dialer;
typedef struct nng_stream_listener nng_stream_listener;

NNG_DECL void nng_stream_free(nng_stream *);
NNG_DECL void nng_stream_close(nng_stream *);
NNG_DECL void nng_stream_send(nng_stream *, nng_aio *);
NNG_DECL void nng_stream_recv(nng_stream *, nng_aio *);
NNG_DECL int  nng_stream_get(nng_stream *, const char *, void *, size_t *);
NNG_DECL int  nng_stream_get_bool(nng_stream *, const char *, bool *);
NNG_DECL int  nng_stream_get_int(nng_stream *, const char *, int *);
NNG_DECL int  nng_stream_get_ms(nng_stream *, const char *, nng_duration *);
NNG_DECL int  nng_stream_get_size(nng_stream *, const char *, size_t *);
NNG_DECL int  nng_stream_get_uint64(nng_stream *, const char *, uint64_t *);
NNG_DECL int  nng_stream_get_string(nng_stream *, const char *, char **);
NNG_DECL int  nng_stream_get_ptr(nng_stream *, const char *, void **);
NNG_DECL int  nng_stream_get_addr(nng_stream *, const char *, nng_sockaddr *);
NNG_DECL int  nng_stream_set(nng_stream *, const char *, const void *, size_t);
NNG_DECL int  nng_stream_set_bool(nng_stream *, const char *, bool);
NNG_DECL int  nng_stream_set_int(nng_stream *, const char *, int);
NNG_DECL int  nng_stream_set_ms(nng_stream *, const char *, nng_duration);
NNG_DECL int  nng_stream_set_size(nng_stream *, const char *, size_t);
NNG_DECL int  nng_stream_set_uint64(nng_stream *, const char *, uint64_t);
NNG_DECL int  nng_stream_set_string(nng_stream *, const char *, const char *);
NNG_DECL int  nng_stream_set_ptr(nng_stream *, const char *, void *);
NNG_DECL int  nng_stream_set_addr(
     nng_stream *, const char *, const nng_sockaddr *);

NNG_DECL int nng_stream_dialer_alloc(nng_stream_dialer **, const char *);
NNG_DECL int nng_stream_dialer_alloc_url(
    nng_stream_dialer **, const nng_url *);
NNG_DECL void nng_stream_dialer_free(nng_stream_dialer *);
NNG_DECL void nng_stream_dialer_close(nng_stream_dialer *);
NNG_DECL void nng_stream_dialer_dial(nng_stream_dialer *, nng_aio *);
NNG_DECL int  nng_stream_dialer_set(
     nng_stream_dialer *, const char *, const void *, size_t);
NNG_DECL int nng_stream_dialer_get(
    nng_stream_dialer *, const char *, void *, size_t *);
NNG_DECL int nng_stream_dialer_get_bool(
    nng_stream_dialer *, const char *, bool *);
NNG_DECL int nng_stream_dialer_get_int(
    nng_stream_dialer *, const char *, int *);
NNG_DECL int nng_stream_dialer_get_ms(
    nng_stream_dialer *, const char *, nng_duration *);
NNG_DECL int nng_stream_dialer_get_size(
    nng_stream_dialer *, const char *, size_t *);
NNG_DECL int nng_stream_dialer_get_uint64(
    nng_stream_dialer *, const char *, uint64_t *);
NNG_DECL int nng_stream_dialer_get_string(
    nng_stream_dialer *, const char *, char **);
NNG_DECL int nng_stream_dialer_get_ptr(
    nng_stream_dialer *, const char *, void **);
NNG_DECL int nng_stream_dialer_get_addr(
    nng_stream_dialer *, const char *, nng_sockaddr *);
NNG_DECL int nng_stream_dialer_set_bool(
    nng_stream_dialer *, const char *, bool);
NNG_DECL int nng_stream_dialer_set_int(nng_stream_dialer *, const char *, int);
NNG_DECL int nng_stream_dialer_set_ms(
    nng_stream_dialer *, const char *, nng_duration);
NNG_DECL int nng_stream_dialer_set_size(
    nng_stream_dialer *, const char *, size_t);
NNG_DECL int nng_stream_dialer_set_uint64(
    nng_stream_dialer *, const char *, uint64_t);
NNG_DECL int nng_stream_dialer_set_string(
    nng_stream_dialer *, const char *, const char *);
NNG_DECL int nng_stream_dialer_set_ptr(
    nng_stream_dialer *, const char *, void *);
NNG_DECL int nng_stream_dialer_set_addr(
    nng_stream_dialer *, const char *, const nng_sockaddr *);

NNG_DECL int nng_stream_listener_alloc(nng_stream_listener **, const char *);
NNG_DECL int nng_stream_listener_alloc_url(
    nng_stream_listener **, const nng_url *);
NNG_DECL void nng_stream_listener_free(nng_stream_listener *);
NNG_DECL void nng_stream_listener_close(nng_stream_listener *);
NNG_DECL int  nng_stream_listener_listen(nng_stream_listener *);
NNG_DECL void nng_stream_listener_accept(nng_stream_listener *, nng_aio *);
NNG_DECL int  nng_stream_listener_set(
     nng_stream_listener *, const char *, const void *, size_t);
NNG_DECL int nng_stream_listener_get(
    nng_stream_listener *, const char *, void *, size_t *);
NNG_DECL int nng_stream_listener_get_bool(
    nng_stream_listener *, const char *, bool *);
NNG_DECL int nng_stream_listener_get_int(
    nng_stream_listener *, const char *, int *);
NNG_DECL int nng_stream_listener_get_ms(
    nng_stream_listener *, const char *, nng_duration *);
NNG_DECL int nng_stream_listener_get_size(
    nng_stream_listener *, const char *, size_t *);
NNG_DECL int nng_stream_listener_get_uint64(
    nng_stream_listener *, const char *, uint64_t *);
NNG_DECL int nng_stream_listener_get_string(
    nng_stream_listener *, const char *, char **);
NNG_DECL int nng_stream_listener_get_ptr(
    nng_stream_listener *, const char *, void **);
NNG_DECL int nng_stream_listener_get_addr(
    nng_stream_listener *, const char *, nng_sockaddr *);
NNG_DECL int nng_stream_listener_set_bool(
    nng_stream_listener *, const char *, bool);
NNG_DECL int nng_stream_listener_set_int(
    nng_stream_listener *, const char *, int);
NNG_DECL int nng_stream_listener_set_ms(
    nng_stream_listener *, const char *, nng_duration);
NNG_DECL int nng_stream_listener_set_size(
    nng_stream_listener *, const char *, size_t);
NNG_DECL int nng_stream_listener_set_uint64(
    nng_stream_listener *, const char *, uint64_t);
NNG_DECL int nng_stream_listener_set_string(
    nng_stream_listener *, const char *, const char *);
NNG_DECL int nng_stream_listener_set_ptr(
    nng_stream_listener *, const char *, void *);
NNG_DECL int nng_stream_listener_set_addr(
    nng_stream_listener *, const char *, const nng_sockaddr *);

<<<<<<< HEAD
// NANOMQ MQTT variables & APIs
typedef struct conn_param        conn_param;
typedef struct pub_packet_struct pub_packet_struct;
typedef struct pipe_db           nano_pipe_db;

=======
>>>>>>> e20cc5aa
#ifndef NNG_ELIDE_DEPRECATED
// These are legacy APIs that have been deprecated.
// Their use is strongly discouraged.

// nng_msg_getopt is defunct, and should not be used by programs. It
// always returns NNG_ENOTSUP.
NNG_DECL int nng_msg_getopt(nng_msg *, int, void *, size_t *) NNG_DEPRECATED;

// Socket options.  Use nng_socket_get and nng_socket_set instead.
NNG_DECL int nng_getopt(nng_socket, const char *, void *, size_t *) NNG_DEPRECATED;
NNG_DECL int nng_getopt_bool(nng_socket, const char *, bool *) NNG_DEPRECATED;
NNG_DECL int nng_getopt_int(nng_socket, const char *, int *) NNG_DEPRECATED;
NNG_DECL int nng_getopt_ms(nng_socket, const char *, nng_duration *) NNG_DEPRECATED;
NNG_DECL int nng_getopt_size(nng_socket, const char *, size_t *) NNG_DEPRECATED;
NNG_DECL int nng_getopt_uint64(nng_socket, const char *, uint64_t *) NNG_DEPRECATED;
NNG_DECL int nng_getopt_ptr(nng_socket, const char *, void **) NNG_DEPRECATED;
NNG_DECL int nng_getopt_string(nng_socket, const char *, char **) NNG_DEPRECATED;
NNG_DECL int nng_setopt(nng_socket, const char *, const void *, size_t) NNG_DEPRECATED;
NNG_DECL int nng_setopt_bool(nng_socket, const char *, bool) NNG_DEPRECATED;
NNG_DECL int nng_setopt_int(nng_socket, const char *, int) NNG_DEPRECATED;
NNG_DECL int nng_setopt_ms(nng_socket, const char *, nng_duration) NNG_DEPRECATED;
NNG_DECL int nng_setopt_size(nng_socket, const char *, size_t) NNG_DEPRECATED;
NNG_DECL int nng_setopt_uint64(nng_socket, const char *, uint64_t) NNG_DEPRECATED;
NNG_DECL int nng_setopt_string(nng_socket, const char *, const char *) NNG_DEPRECATED;
NNG_DECL int nng_setopt_ptr(nng_socket, const char *, void *) NNG_DEPRECATED;

// Context options.  Use nng_ctx_get and nng_ctx_set instead.
NNG_DECL int nng_ctx_getopt(nng_ctx, const char *, void *, size_t *) NNG_DEPRECATED;
NNG_DECL int nng_ctx_getopt_bool(nng_ctx, const char *, bool *) NNG_DEPRECATED;
NNG_DECL int nng_ctx_getopt_int(nng_ctx, const char *, int *) NNG_DEPRECATED;
NNG_DECL int nng_ctx_getopt_ms(nng_ctx, const char *, nng_duration *) NNG_DEPRECATED;
NNG_DECL int nng_ctx_getopt_size(nng_ctx, const char *, size_t *) NNG_DEPRECATED;
NNG_DECL int nng_ctx_setopt(nng_ctx, const char *, const void *, size_t) NNG_DEPRECATED;
NNG_DECL int nng_ctx_setopt_bool(nng_ctx, const char *, bool) NNG_DEPRECATED;
NNG_DECL int nng_ctx_setopt_int(nng_ctx, const char *, int) NNG_DEPRECATED;
NNG_DECL int nng_ctx_setopt_ms(nng_ctx, const char *, nng_duration) NNG_DEPRECATED;
NNG_DECL int nng_ctx_setopt_size(nng_ctx, const char *, size_t) NNG_DEPRECATED;

// Dialer options.  Use nng_dialer_get and nng_dialer_set instead.
NNG_DECL int nng_dialer_getopt(nng_dialer, const char *, void *, size_t *) NNG_DEPRECATED;
NNG_DECL int nng_dialer_getopt_bool(nng_dialer, const char *, bool *) NNG_DEPRECATED;
NNG_DECL int nng_dialer_getopt_int(nng_dialer, const char *, int *) NNG_DEPRECATED;
NNG_DECL int nng_dialer_getopt_ms(nng_dialer, const char *, nng_duration *) NNG_DEPRECATED;
NNG_DECL int nng_dialer_getopt_size(nng_dialer, const char *, size_t *) NNG_DEPRECATED;
NNG_DECL int nng_dialer_getopt_sockaddr(
    nng_dialer, const char *, nng_sockaddr *) NNG_DEPRECATED;
NNG_DECL int nng_dialer_getopt_uint64(nng_dialer, const char *, uint64_t *) NNG_DEPRECATED;
NNG_DECL int nng_dialer_getopt_ptr(nng_dialer, const char *, void **) NNG_DEPRECATED;
NNG_DECL int nng_dialer_getopt_string(nng_dialer, const char *, char **) NNG_DEPRECATED;
NNG_DECL int nng_dialer_setopt(nng_dialer, const char *, const void *, size_t) NNG_DEPRECATED;
NNG_DECL int nng_dialer_setopt_bool(nng_dialer, const char *, bool) NNG_DEPRECATED;
NNG_DECL int nng_dialer_setopt_int(nng_dialer, const char *, int) NNG_DEPRECATED;
NNG_DECL int nng_dialer_setopt_ms(nng_dialer, const char *, nng_duration) NNG_DEPRECATED;
NNG_DECL int nng_dialer_setopt_size(nng_dialer, const char *, size_t) NNG_DEPRECATED;
NNG_DECL int nng_dialer_setopt_uint64(nng_dialer, const char *, uint64_t) NNG_DEPRECATED;
NNG_DECL int nng_dialer_setopt_ptr(nng_dialer, const char *, void *) NNG_DEPRECATED;
NNG_DECL int nng_dialer_setopt_string(nng_dialer, const char *, const char *) NNG_DEPRECATED;

// Listener options.  Use nng_listener_get and nng_listener_set instead.
NNG_DECL int nng_listener_getopt(nng_listener, const char *, void *, size_t *) NNG_DEPRECATED;
NNG_DECL int nng_listener_getopt_bool(nng_listener, const char *, bool *) NNG_DEPRECATED;
NNG_DECL int nng_listener_getopt_int(nng_listener, const char *, int *) NNG_DEPRECATED;
NNG_DECL int nng_listener_getopt_ms(
    nng_listener, const char *, nng_duration *) NNG_DEPRECATED;
NNG_DECL int nng_listener_getopt_size(nng_listener, const char *, size_t *) NNG_DEPRECATED;
NNG_DECL int nng_listener_getopt_sockaddr(
    nng_listener, const char *, nng_sockaddr *) NNG_DEPRECATED;
NNG_DECL int nng_listener_getopt_uint64(
    nng_listener, const char *, uint64_t *) NNG_DEPRECATED;
NNG_DECL int nng_listener_getopt_ptr(nng_listener, const char *, void **) NNG_DEPRECATED;
NNG_DECL int nng_listener_getopt_string(nng_listener, const char *, char **) NNG_DEPRECATED;
NNG_DECL int nng_listener_setopt(
    nng_listener, const char *, const void *, size_t) NNG_DEPRECATED;
NNG_DECL int nng_listener_setopt_bool(nng_listener, const char *, bool) NNG_DEPRECATED;
NNG_DECL int nng_listener_setopt_int(nng_listener, const char *, int) NNG_DEPRECATED;
NNG_DECL int nng_listener_setopt_ms(nng_listener, const char *, nng_duration) NNG_DEPRECATED;
NNG_DECL int nng_listener_setopt_size(nng_listener, const char *, size_t) NNG_DEPRECATED;
NNG_DECL int nng_listener_setopt_uint64(nng_listener, const char *, uint64_t) NNG_DEPRECATED;
NNG_DECL int nng_listener_setopt_ptr(nng_listener, const char *, void *) NNG_DEPRECATED;
NNG_DECL int nng_listener_setopt_string(
    nng_listener, const char *, const char *) NNG_DEPRECATED;

// Pipe options.  Use nng_pipe_get instead.
NNG_DECL int nng_pipe_getopt(nng_pipe, const char *, void *, size_t *) NNG_DEPRECATED;
NNG_DECL int nng_pipe_getopt_bool(nng_pipe, const char *, bool *) NNG_DEPRECATED;
NNG_DECL int nng_pipe_getopt_int(nng_pipe, const char *, int *) NNG_DEPRECATED;
NNG_DECL int nng_pipe_getopt_ms(nng_pipe, const char *, nng_duration *) NNG_DEPRECATED;
NNG_DECL int nng_pipe_getopt_size(nng_pipe, const char *, size_t *) NNG_DEPRECATED;
NNG_DECL int nng_pipe_getopt_sockaddr(nng_pipe, const char *, nng_sockaddr *) NNG_DEPRECATED;
NNG_DECL int nng_pipe_getopt_uint64(nng_pipe, const char *, uint64_t *) NNG_DEPRECATED;
NNG_DECL int nng_pipe_getopt_ptr(nng_pipe, const char *, void **) NNG_DEPRECATED;
NNG_DECL int nng_pipe_getopt_string(nng_pipe, const char *, char **) NNG_DEPRECATED;

// nng_closeall closes all open sockets. Do not call this from
// a library; it will affect all sockets.
NNG_DECL void nng_closeall(void) NNG_DEPRECATED;
<<<<<<< HEAD

typedef enum {
	NNG_MQTT_CONNECT     = 0x01,
	NNG_MQTT_CONNACK     = 0x02,
	NNG_MQTT_PUBLISH     = 0x03,
	NNG_MQTT_PUBACK      = 0x04,
	NNG_MQTT_PUBREC      = 0x05,
	NNG_MQTT_PUBREL      = 0x06,
	NNG_MQTT_PUBCOMP     = 0x07,
	NNG_MQTT_SUBSCRIBE   = 0x08,
	NNG_MQTT_SUBACK      = 0x09,
	NNG_MQTT_UNSUBSCRIBE = 0x0A,
	NNG_MQTT_UNSUBACK    = 0x0B,
	NNG_MQTT_PINGREQ     = 0x0C,
	NNG_MQTT_PINGRESP    = 0x0D,
	NNG_MQTT_DISCONNECT  = 0x0E,
	NNG_MQTT_AUTH        = 0x0F
} nng_mqtt_packet_type;

struct mqtt_buf_t {
	uint32_t length;
	uint8_t *buf;
};

typedef struct mqtt_buf_t mqtt_buf;
typedef struct mqtt_buf_t nng_mqtt_buffer;
typedef struct mqtt_buf_t nng_mqtt_topic;

typedef struct mqtt_topic_qos_t {
	nng_mqtt_topic topic;
	uint8_t        qos;
} mqtt_topic_qos;

typedef struct mqtt_topic_qos_t nng_mqtt_topic_qos;

NNG_DECL int  nng_mqtt_msg_alloc(nng_msg **, size_t);
NNG_DECL int  nng_mqtt_msg_proto_data_alloc(nng_msg *);
NNG_DECL void nng_mqtt_msg_proto_data_free(nng_msg *);
NNG_DECL int  nng_mqtt_msg_encode(nng_msg *);
NNG_DECL int  nng_mqtt_msg_decode(nng_msg *);
NNG_DECL void nng_mqtt_msg_set_packet_type(nng_msg *, nng_mqtt_packet_type);
NNG_DECL nng_mqtt_packet_type nng_mqtt_msg_get_packet_type(nng_msg *);
NNG_DECL void nng_mqtt_msg_set_connect_proto_version(nng_msg *, uint8_t);
NNG_DECL void nng_mqtt_msg_set_connect_keep_alive(nng_msg *, uint16_t);
NNG_DECL void nng_mqtt_msg_set_connect_client_id(nng_msg *, const char *);
NNG_DECL void nng_mqtt_msg_set_connect_user_name(nng_msg *, const char *);
NNG_DECL void nng_mqtt_msg_set_connect_password(nng_msg *, const char *);
NNG_DECL void nng_mqtt_msg_set_connect_clean_session(nng_msg *, bool);
NNG_DECL void nng_mqtt_msg_set_connect_will_topic(nng_msg *, const char *);
NNG_DECL void nng_mqtt_msg_set_connect_will_msg(
    nng_msg *, uint8_t *, uint32_t);
NNG_DECL void        nng_mqtt_msg_set_connect_will_retain(nng_msg *, bool);
NNG_DECL void        nng_mqtt_msg_set_connect_will_qos(nng_msg *, uint8_t);
NNG_DECL const char *nng_mqtt_msg_get_connect_user_name(nng_msg *);
NNG_DECL const char *nng_mqtt_msg_get_connect_password(nng_msg *);
NNG_DECL bool        nng_mqtt_msg_get_connect_clean_session(nng_msg *);
NNG_DECL uint8_t     nng_mqtt_msg_get_connect_proto_version(nng_msg *);
NNG_DECL uint16_t    nng_mqtt_msg_get_connect_keep_alive(nng_msg *);
NNG_DECL const char *nng_mqtt_msg_get_connect_client_id(nng_msg *);
NNG_DECL const char *nng_mqtt_msg_get_connect_will_topic(nng_msg *);
NNG_DECL uint8_t *   nng_mqtt_msg_get_connect_will_msg(nng_msg *, uint32_t *);
NNG_DECL bool        nng_mqtt_msg_get_connect_will_retain(nng_msg *);
NNG_DECL uint8_t     nng_mqtt_msg_get_connect_will_qos(nng_msg *);
NNG_DECL void        nng_mqtt_msg_set_connack_return_code(nng_msg *, uint8_t);
NNG_DECL void        nng_mqtt_msg_set_connack_flags(nng_msg *, uint8_t);
NNG_DECL uint8_t     nng_mqtt_msg_get_connack_return_code(nng_msg *);
NNG_DECL uint8_t     nng_mqtt_msg_get_connack_flags(nng_msg *);
NNG_DECL void        nng_mqtt_msg_set_publish_qos(nng_msg *, uint8_t);
NNG_DECL uint8_t     nng_mqtt_msg_get_publish_qos(nng_msg *);
NNG_DECL void        nng_mqtt_msg_set_publish_retain(nng_msg *, bool);
NNG_DECL bool        nng_mqtt_msg_get_publish_retain(nng_msg *);
NNG_DECL void        nng_mqtt_msg_set_publish_dup(nng_msg *, bool);
NNG_DECL bool        nng_mqtt_msg_get_publish_dup(nng_msg *);
NNG_DECL void        nng_mqtt_msg_set_publish_topic(nng_msg *, const char *);
NNG_DECL const char *nng_mqtt_msg_get_publish_topic(nng_msg *, uint32_t *);
NNG_DECL void nng_mqtt_msg_set_publish_payload(nng_msg *, uint8_t *, uint32_t);
NNG_DECL uint8_t *nng_mqtt_msg_get_publish_payload(nng_msg *, uint32_t *);
NNG_DECL nng_mqtt_topic_qos *nng_mqtt_msg_get_subscribe_topics(
    nng_msg *, uint32_t *);
NNG_DECL void nng_mqtt_msg_set_subscribe_topics(
    nng_msg *, nng_mqtt_topic_qos *, uint32_t);
NNG_DECL void nng_mqtt_msg_set_suback_return_codes(
    nng_msg *, uint8_t *, uint32_t);
NNG_DECL uint8_t *nng_mqtt_msg_get_suback_return_codes(nng_msg *, uint32_t *);
NNG_DECL void     nng_mqtt_msg_set_unsubscribe_topics(
        nng_msg *, nng_mqtt_topic *, uint32_t);
NNG_DECL nng_mqtt_topic *nng_mqtt_msg_get_unsubscribe_topics(
    nng_msg *, uint32_t *);
NNG_DECL void nng_mqtt_msg_dump(nng_msg *, uint8_t *, uint32_t, bool);

NNG_DECL nng_mqtt_topic_qos *nng_mqtt_topic_qos_array_create(size_t);
NNG_DECL void                nng_mqtt_topic_qos_array_set(
                   nng_mqtt_topic_qos *, size_t, const char *, uint8_t);
NNG_DECL void nng_mqtt_topic_qos_array_free(nng_mqtt_topic_qos *, size_t);
=======
>>>>>>> e20cc5aa

#endif

NNG_DECL void    nng_aio_finish_error(nng_aio *aio, int rv);
NNG_DECL void    nng_aio_finish_sync(nng_aio *aio, int rv);
NNG_DECL uint8_t nng_msg_cmd_type(nng_msg *msg);
NNG_DECL uint8_t nng_msg_get_type(nng_msg *msg);
NNG_DECL void *  nng_msg_get_conn_param(nng_msg *msg);
NNG_DECL size_t  nng_msg_remaining_len(nng_msg *msg);
NNG_DECL uint8_t *nng_msg_header_ptr(nng_msg *msg);
NNG_DECL uint8_t *nng_msg_payload_ptr(nng_msg *msg);
NNG_DECL void     nng_msg_set_payload_ptr(nng_msg *msg, uint8_t *ptr);
NNG_DECL void     nng_msg_set_remaining_len(nng_msg *msg, size_t len);
NNG_DECL void     nng_msg_clone(nng_msg *msg);
NNG_DECL void     nng_msg_set_cmd_type(nng_msg *m, uint8_t cmd);
NNG_DECL nng_msg *nng_msg_unique(nng_msg *m);
NNG_DECL int      nng_file_put(const char *name, const void *data, size_t sz);
NNG_DECL int      nng_file_get(const char *name, void **datap, size_t *szp);
NNG_DECL int      nng_file_delete(const char *name);
NNG_DECL void     nng_msg_set_timestamp(nng_msg *m, uint64_t time);

NNG_DECL void  nng_aio_set_dbtree(nng_aio *aio, void *db);
NNG_DECL void *nng_msg_get_conn_param(nng_msg *msg);

NNG_DECL const uint8_t *conn_param_get_clientid(conn_param *cparam);
NNG_DECL const uint8_t *conn_param_get_pro_name(conn_param *cparam);
NNG_DECL const void *   conn_param_get_will_topic(conn_param *cparam);
NNG_DECL const void *   conn_param_get_will_msg(conn_param *cparam);
NNG_DECL const uint8_t *conn_param_get_username(conn_param *cparam);
NNG_DECL const uint8_t *conn_param_get_password(conn_param *cparam);
NNG_DECL uint8_t        conn_param_get_con_flag(conn_param *cparam);
NNG_DECL uint8_t        conn_param_get_clean_start(conn_param *cparam);
NNG_DECL uint8_t        conn_param_get_will_flag(conn_param *cparam);
NNG_DECL uint8_t        conn_param_get_will_qos(conn_param *cparam);
NNG_DECL uint8_t        conn_param_get_will_retain(conn_param *cparam);
NNG_DECL uint16_t       conn_param_get_keepalive(conn_param *cparam);
NNG_DECL uint8_t        conn_param_get_protover(conn_param *cparam);
NNG_DECL void *         conn_param_get_qos_db(conn_param *cparam);
NNG_DECL void           conn_param_set_qos_db(conn_param *cparam, void *);

NNG_DECL void nng_taskq_setter(int num_taskq_threads, int max_taskq_threads);
NNG_DECL void        nng_mqtt_msg_set_conn_param(nng_msg *);
NNG_DECL conn_param *nng_mqtt_msg_get_conn_param(nng_msg *);
#ifdef __cplusplus
}
#endif

#endif // NNG_NNG_H<|MERGE_RESOLUTION|>--- conflicted
+++ resolved
@@ -287,9 +287,6 @@
 
 // nng_listener_create creates a new listener, that is not yet started.
 NNG_DECL int nng_listener_create(nng_listener *, nng_socket, const char *);
-
-// nng_dialer_set_cb set the cb to the dialer. Cb runs when dialer finished.
-NNG_DECL int nng_dialer_set_cb(nng_dialer, void *);
 
 // nng_dialer_start starts the endpoint dialing.  This is only possible if
 // the dialer is not already dialing.
@@ -1218,14 +1215,11 @@
 NNG_DECL int nng_stream_listener_set_addr(
     nng_stream_listener *, const char *, const nng_sockaddr *);
 
-<<<<<<< HEAD
 // NANOMQ MQTT variables & APIs
 typedef struct conn_param        conn_param;
 typedef struct pub_packet_struct pub_packet_struct;
 typedef struct pipe_db           nano_pipe_db;
 
-=======
->>>>>>> e20cc5aa
 #ifndef NNG_ELIDE_DEPRECATED
 // These are legacy APIs that have been deprecated.
 // Their use is strongly discouraged.
@@ -1322,103 +1316,6 @@
 // nng_closeall closes all open sockets. Do not call this from
 // a library; it will affect all sockets.
 NNG_DECL void nng_closeall(void) NNG_DEPRECATED;
-<<<<<<< HEAD
-
-typedef enum {
-	NNG_MQTT_CONNECT     = 0x01,
-	NNG_MQTT_CONNACK     = 0x02,
-	NNG_MQTT_PUBLISH     = 0x03,
-	NNG_MQTT_PUBACK      = 0x04,
-	NNG_MQTT_PUBREC      = 0x05,
-	NNG_MQTT_PUBREL      = 0x06,
-	NNG_MQTT_PUBCOMP     = 0x07,
-	NNG_MQTT_SUBSCRIBE   = 0x08,
-	NNG_MQTT_SUBACK      = 0x09,
-	NNG_MQTT_UNSUBSCRIBE = 0x0A,
-	NNG_MQTT_UNSUBACK    = 0x0B,
-	NNG_MQTT_PINGREQ     = 0x0C,
-	NNG_MQTT_PINGRESP    = 0x0D,
-	NNG_MQTT_DISCONNECT  = 0x0E,
-	NNG_MQTT_AUTH        = 0x0F
-} nng_mqtt_packet_type;
-
-struct mqtt_buf_t {
-	uint32_t length;
-	uint8_t *buf;
-};
-
-typedef struct mqtt_buf_t mqtt_buf;
-typedef struct mqtt_buf_t nng_mqtt_buffer;
-typedef struct mqtt_buf_t nng_mqtt_topic;
-
-typedef struct mqtt_topic_qos_t {
-	nng_mqtt_topic topic;
-	uint8_t        qos;
-} mqtt_topic_qos;
-
-typedef struct mqtt_topic_qos_t nng_mqtt_topic_qos;
-
-NNG_DECL int  nng_mqtt_msg_alloc(nng_msg **, size_t);
-NNG_DECL int  nng_mqtt_msg_proto_data_alloc(nng_msg *);
-NNG_DECL void nng_mqtt_msg_proto_data_free(nng_msg *);
-NNG_DECL int  nng_mqtt_msg_encode(nng_msg *);
-NNG_DECL int  nng_mqtt_msg_decode(nng_msg *);
-NNG_DECL void nng_mqtt_msg_set_packet_type(nng_msg *, nng_mqtt_packet_type);
-NNG_DECL nng_mqtt_packet_type nng_mqtt_msg_get_packet_type(nng_msg *);
-NNG_DECL void nng_mqtt_msg_set_connect_proto_version(nng_msg *, uint8_t);
-NNG_DECL void nng_mqtt_msg_set_connect_keep_alive(nng_msg *, uint16_t);
-NNG_DECL void nng_mqtt_msg_set_connect_client_id(nng_msg *, const char *);
-NNG_DECL void nng_mqtt_msg_set_connect_user_name(nng_msg *, const char *);
-NNG_DECL void nng_mqtt_msg_set_connect_password(nng_msg *, const char *);
-NNG_DECL void nng_mqtt_msg_set_connect_clean_session(nng_msg *, bool);
-NNG_DECL void nng_mqtt_msg_set_connect_will_topic(nng_msg *, const char *);
-NNG_DECL void nng_mqtt_msg_set_connect_will_msg(
-    nng_msg *, uint8_t *, uint32_t);
-NNG_DECL void        nng_mqtt_msg_set_connect_will_retain(nng_msg *, bool);
-NNG_DECL void        nng_mqtt_msg_set_connect_will_qos(nng_msg *, uint8_t);
-NNG_DECL const char *nng_mqtt_msg_get_connect_user_name(nng_msg *);
-NNG_DECL const char *nng_mqtt_msg_get_connect_password(nng_msg *);
-NNG_DECL bool        nng_mqtt_msg_get_connect_clean_session(nng_msg *);
-NNG_DECL uint8_t     nng_mqtt_msg_get_connect_proto_version(nng_msg *);
-NNG_DECL uint16_t    nng_mqtt_msg_get_connect_keep_alive(nng_msg *);
-NNG_DECL const char *nng_mqtt_msg_get_connect_client_id(nng_msg *);
-NNG_DECL const char *nng_mqtt_msg_get_connect_will_topic(nng_msg *);
-NNG_DECL uint8_t *   nng_mqtt_msg_get_connect_will_msg(nng_msg *, uint32_t *);
-NNG_DECL bool        nng_mqtt_msg_get_connect_will_retain(nng_msg *);
-NNG_DECL uint8_t     nng_mqtt_msg_get_connect_will_qos(nng_msg *);
-NNG_DECL void        nng_mqtt_msg_set_connack_return_code(nng_msg *, uint8_t);
-NNG_DECL void        nng_mqtt_msg_set_connack_flags(nng_msg *, uint8_t);
-NNG_DECL uint8_t     nng_mqtt_msg_get_connack_return_code(nng_msg *);
-NNG_DECL uint8_t     nng_mqtt_msg_get_connack_flags(nng_msg *);
-NNG_DECL void        nng_mqtt_msg_set_publish_qos(nng_msg *, uint8_t);
-NNG_DECL uint8_t     nng_mqtt_msg_get_publish_qos(nng_msg *);
-NNG_DECL void        nng_mqtt_msg_set_publish_retain(nng_msg *, bool);
-NNG_DECL bool        nng_mqtt_msg_get_publish_retain(nng_msg *);
-NNG_DECL void        nng_mqtt_msg_set_publish_dup(nng_msg *, bool);
-NNG_DECL bool        nng_mqtt_msg_get_publish_dup(nng_msg *);
-NNG_DECL void        nng_mqtt_msg_set_publish_topic(nng_msg *, const char *);
-NNG_DECL const char *nng_mqtt_msg_get_publish_topic(nng_msg *, uint32_t *);
-NNG_DECL void nng_mqtt_msg_set_publish_payload(nng_msg *, uint8_t *, uint32_t);
-NNG_DECL uint8_t *nng_mqtt_msg_get_publish_payload(nng_msg *, uint32_t *);
-NNG_DECL nng_mqtt_topic_qos *nng_mqtt_msg_get_subscribe_topics(
-    nng_msg *, uint32_t *);
-NNG_DECL void nng_mqtt_msg_set_subscribe_topics(
-    nng_msg *, nng_mqtt_topic_qos *, uint32_t);
-NNG_DECL void nng_mqtt_msg_set_suback_return_codes(
-    nng_msg *, uint8_t *, uint32_t);
-NNG_DECL uint8_t *nng_mqtt_msg_get_suback_return_codes(nng_msg *, uint32_t *);
-NNG_DECL void     nng_mqtt_msg_set_unsubscribe_topics(
-        nng_msg *, nng_mqtt_topic *, uint32_t);
-NNG_DECL nng_mqtt_topic *nng_mqtt_msg_get_unsubscribe_topics(
-    nng_msg *, uint32_t *);
-NNG_DECL void nng_mqtt_msg_dump(nng_msg *, uint8_t *, uint32_t, bool);
-
-NNG_DECL nng_mqtt_topic_qos *nng_mqtt_topic_qos_array_create(size_t);
-NNG_DECL void                nng_mqtt_topic_qos_array_set(
-                   nng_mqtt_topic_qos *, size_t, const char *, uint8_t);
-NNG_DECL void nng_mqtt_topic_qos_array_free(nng_mqtt_topic_qos *, size_t);
-=======
->>>>>>> e20cc5aa
 
 #endif
 
