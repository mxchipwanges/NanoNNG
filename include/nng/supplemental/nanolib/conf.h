#ifndef CONF_H
#define CONF_H

#include <ctype.h>
#include <stdbool.h>
#include <stddef.h>
#include <stdint.h>
#include <stdio.h>
#include <stdlib.h>
#include <string.h>
#include "nng/nng.h"
#include "rule.h"
#include "acl_conf.h"

#define PID_PATH_NAME "/tmp/nanomq/nanomq.pid"
#define CONF_PATH_NAME "/etc/nanomq.conf"
#define CONF_GATEWAY_PATH_NAME "/etc/nanomq_gateway.conf"
#define CONF_VSOMEIP_GATEWAY_PATH_NAME "/etc/nanomq_vsomeip_gateway.conf"

#define CONF_DDS_GATEWAY_PATH_NAME "/etc/nanomq_dds_gateway.conf"

#define CONF_TCP_URL_DEFAULT "nmq-tcp://0.0.0.0:1883"
#define CONF_TLS_URL_DEFAULT "tls+nmq-tcp://0.0.0.0:8883"
#define CONF_WS_URL_DEFAULT "nmq-ws://0.0.0.0:8083/mqtt"
#define CONF_WSS_URL_DEFAULT "nmq-wss://0.0.0.0:8084/mqtt"

#define BROKER_NMQ_TCP_URL_PREFIX "nmq-tcp"
#define BROKER_NMQ_TCP_TLS_URL_PREFIX "tls+nmq-tcp"
#define BROKER_NMQ_WS_URL_PREFIX "nmq-ws"
#define BROKER_NMQ_WSS_URL_PREFIX "nmq-wss"

#define BROKER_TCP_URL_PREFIX "broker+tcp"
#define BROKER_WS_URL_PREFIX "nmq+ws"
#define BROKER_WSS_URL_PREFIX "nmq+wss"

#define RULE_ENG_OFF 0
#define RULE_ENG_SDB 1
#define RULE_ENG_FDB (1 << 1)
#define RULE_ENG_MDB (1 << 2)
#define RULE_ENG_RPB (1 << 3)


#define FREE_NONULL(p)    \
	if (p) {          \
		free(p);  \
		p = NULL; \
	}

// log type
#define LOG_TO_FILE (1 << 0)
#define LOG_TO_CONSOLE (1 << 1)
#define LOG_TO_SYSLOG (1 << 2)

struct conf_log {
	uint8_t type;
	int     level;
	char *  dir;
	char *  file;
	FILE *  fp;
	char *  abs_path;        // absolut path of log file
	char *  rotation_sz_str; // 1000KB, 100MB, 10GB
	size_t  rotation_sz;     // unit: byte
	size_t  rotation_count;  // rotation count
};

typedef struct conf_log conf_log;

struct conf_auth {
	bool   enable;
	size_t count;
	char **usernames;
	char **passwords;
};

typedef struct conf_auth conf_auth;

struct conf_tls {
	bool  enable;
	char *url; // "tls+nmq-tcp://addr:port"
	char *cafile;
	char *certfile;
	char *keyfile;
	char *ca;
	char *cert;
	char *key;
	char *key_password;
	bool  verify_peer;
	bool  set_fail; // fail_if_no_peer_cert
};

typedef struct conf_tls conf_tls;

struct conf_sqlite {
	bool   enable;
	size_t disk_cache_size;   // specify the max rows of sqlite table
	char * mounted_file_path; // specify the db file path
	size_t
	    flush_mem_threshold; // flush to sqlite table when count of message
	                         // is equal or greater than this value
	uint64_t resend_interval; // resend caching message interval (ms)
};

typedef struct conf_sqlite conf_sqlite;

struct conf_http_header {
	char *key;
	char *value;
};

typedef struct conf_http_header conf_http_header;

typedef enum {
	ACCESS,
	USERNAME,
	CLIENTID,
	IPADDRESS,
	PROTOCOL,
	PASSWORD,
	SOCKPORT,    // sockport of server accepted
	COMMON_NAME, // common name of client TLS cert
	SUBJECT,     // subject of client TLS cert
	TOPIC,
	MOUNTPOINT,
} http_param_type;

struct conf_http_param {
	char *          name;
	http_param_type type;
};

typedef struct conf_http_param conf_http_param;

struct conf_auth_http_req {
	char *url;
	char *method;
	size_t header_count;
	conf_http_header **headers;
	size_t param_count;
	conf_http_param **params;
	// TODO not support yet
	conf_tls tls;
};

typedef struct conf_auth_http_req conf_auth_http_req;

struct conf_auth_http {
	bool               enable;
	conf_auth_http_req auth_req;
	conf_auth_http_req super_req;
	conf_auth_http_req acl_req;
	uint64_t           timeout;         // seconds
	uint64_t           connect_timeout; // seconds
	size_t             pool_size;
};

typedef struct conf_auth_http conf_auth_http;

struct conf_jwt {
	char *iss;
	char *public_keyfile;
	char *private_keyfile;
	char *public_key;
	char *private_key;
	size_t public_key_len;
	size_t private_key_len;
};

typedef struct conf_jwt conf_jwt;

typedef enum {
	BASIC,
	JWT,
	NONE_AUTH,
} auth_type_t;

struct conf_http_server {
	bool        enable;
	uint16_t    port;
	char       *username;
	char       *password;
	size_t      parallel;
	auth_type_t auth_type;
	conf_jwt    jwt;
	nng_socket *broker_sock;
};

typedef struct conf_http_server conf_http_server;

struct conf_websocket {
	bool  enable;
	char *url;     // "nmq-ws://addr:port/path"
	char *tls_url; // "nmq-wss://addr:port/path"
};

typedef struct conf_websocket conf_websocket;

typedef struct {
	char *   topic;
	uint32_t topic_len;
	uint8_t  qos;
	uint32_t stream_id;	    // only effective when multi_stream is enabled
} topics;

typedef struct {
	char *key;
	char *value;
}conf_user_property;

typedef struct {
	uint32_t             session_expiry_interval;
	uint8_t              request_problem_info;
	uint8_t              request_response_info;
	uint16_t             receive_maximum;
	uint16_t             topic_alias_maximum;
	uint32_t             maximum_packet_size;
	size_t               user_property_size;
	conf_user_property **user_property;
} conf_bridge_conn_properties;

typedef struct {
	uint8_t              payload_format_indicator;
	uint32_t             message_expiry_interval;
	char *               content_type;
	char *               response_topic;
	char *               correlation_data;
	uint32_t             will_delay_interval;
	size_t               user_property_size;
	conf_user_property **user_property;
} conf_bridge_conn_will_properties;

typedef struct {
	uint32_t             identifier;
	size_t               user_property_size;
	conf_user_property **user_property;
} conf_bridge_sub_properties;

struct conf_bridge_node {
	bool         enable;
	bool         clean_start;
	void        *sock;
	uint8_t      proto_ver;
	uint16_t     port;
	uint16_t     keepalive;
	size_t       sub_count;
	size_t       forwards_count;
	size_t       max_recv_queue_len;
	size_t       max_send_queue_len;
	char        *name;
	char        *address;
	char        *host;
	char        *clientid;
	char        *username;
	char        *password;
	char       **forwards;
	uint64_t     parallel;
	topics      *sub_list;
	conf_tls     tls;
	conf_sqlite *sqlite;
	nng_aio    **bridge_aio;

	bool    will_flag;
	char *  will_payload;
	char *  will_topic;
	bool    will_retain;
	uint8_t will_qos;

	// MQTT v5 property
	conf_bridge_conn_properties *     conn_properties;
	conf_bridge_conn_will_properties *will_properties;
	conf_bridge_sub_properties *      sub_properties;

#if defined(SUPP_QUIC)
	// config params for QUIC only
	bool         multi_stream;
	bool         stream_auto_genid; // generate stream id automatically for each stream
	bool         qos_first; // send QoS msg in high priority
	bool         hybrid;  // hybrid bridging affects auto-reconnect of QUIC transport
	uint64_t     qkeepalive;		 //keepalive timeout interval of QUIC transport
	uint64_t     qconnect_timeout;	 // HandshakeIdleTimeoutMs of QUIC
	uint32_t     qdiscon_timeout;	 // DisconnectTimeoutMs
	uint32_t     qidle_timeout;	     // Disconnect after idle
	uint32_t     qsend_idle_timeout; // SendIdleTimeoutMs
	uint32_t     qinitial_rtt_ms;     // Initial RTT estimate.
	uint32_t     qmax_ack_delay_ms;   // MaxAckDelayMs How long to wait after receiving data before sending an ACK.
	uint8_t      qcongestion_control; // congestion control algorithm 1: bbr 0: cubic
	bool         quic_0rtt;           // 0RTT.
#endif
};

typedef struct conf_bridge_node conf_bridge_node;

struct conf_bridge {
	size_t             count;
	conf_bridge_node **nodes;
	conf_sqlite        sqlite;
};

typedef struct conf_bridge conf_bridge;

typedef struct {
	char *zmq_sub_url;
	char *zmq_pub_url;
	char *mqtt_url;
	char *sub_topic;
	char *pub_topic;
	char *zmq_sub_pre;
	char *zmq_pub_pre;
	char *path;
	char *username;
	char *password;
	void *zmq_sender;
	int   proto_ver;
	int   keepalive;
	bool  clean_start;
	int   parallel;
	enum { PUB_SUB, REQ_REP } type;
	conf_http_server http_server;
} zmq_gateway_conf;

typedef struct {
	nng_socket *sock;
	char       *mqtt_url;
	char       *sub_topic;
	char       *pub_topic;
	char       *username;
	char       *password;
	char       *clientid;
	char       *path;
	int         proto_ver;
	int         keepalive;
	bool        clean_start;
	uint8_t     sub_qos;
	int         parallel;

	conf_http_server http_server;

	// vsomeip parameter
	uint16_t    service_id;
	uint16_t    service_instance_id;
	uint16_t    service_method_id;
	char       *conf_path;
} vsomeip_gateway_conf;

typedef struct {
	char *from;
	char *to;
	char *struct_name;
} dds_gateway_topic;

typedef struct {
	dds_gateway_topic dds2mqtt;
	dds_gateway_topic mqtt2dds;
} dds_gateway_forward;

typedef struct {
	nng_socket *sock;
	bool        clean_start;
	uint8_t     proto_ver;
	uint16_t    port;
	uint16_t    keepalive;
	char *      address;
	char *      clientid;
	char *      username;
	char *      password;
	conf_tls    tls;
} dds_gateway_mqtt;

typedef struct {
	char * idl_type;
	size_t domain_id;
	bool   shm_mode;
	char * shm_log_level;
} dds_gateway_dds;

typedef struct {
	char *              path;
	dds_gateway_mqtt    mqtt;
	dds_gateway_dds     dds;
	dds_gateway_forward forward;
	conf_http_server    http_server;
} dds_gateway_conf;

typedef enum {
	CLIENT_CONNECT,
	CLIENT_CONNACK,
	CLIENT_CONNECTED,
	CLIENT_DISCONNECTED,
	CLIENT_SUBSCRIBE,
	CLIENT_UNSUBSCRIBE,
	SESSION_SUBSCRIBED,
	SESSION_UNSUBSCRIBED,
	SESSION_TERMINATED,
	MESSAGE_PUBLISH,
	MESSAGE_DELIVERED,
	MESSAGE_ACKED,
	UNKNOWN_EVENT,
} webhook_event;

typedef enum {
	plain,
	base64,
	base62
} hook_payload_type;

struct conf_web_hook_rule {
	uint16_t      rule_num;
	webhook_event event;
	char *        action;
	char *        topic;
};

typedef struct conf_web_hook_rule conf_web_hook_rule;

struct conf_web_hook {
	bool   enable;
	char * url;
	size_t pool_size;
	hook_payload_type encode_payload;
	size_t header_count;
	conf_http_header **headers;

	uint16_t            rule_count;
	conf_web_hook_rule **rules;

	// TODO not support yet
	conf_tls tls;
};

typedef struct conf_web_hook  conf_web_hook;

typedef enum {
	memory,
	sqlite,
} persistence_type;

struct conf {
	char      *conf_file;
	char      *url;
	bool       enable;
	int        num_taskq_thread;
	int        max_taskq_thread;
	int        property_size;
	int        msq_len;
	uint32_t   parallel;
	uint32_t   max_packet_size;
	uint32_t   client_max_packet_size;
	uint32_t   qos_duration;
	float      backoff;
	void      *db_root;
	bool       allow_anonymous;
	bool       daemon;
	bool       ipc_internal;
	bool       bridge_mode;

	conf_sqlite      sqlite;
	conf_tls         tls;
	conf_http_server http_server;
	conf_websocket   websocket;
	conf_bridge      bridge;
	conf_bridge      aws_bridge;
	conf_web_hook    web_hook;
#if defined(ENABLE_LOG)
	conf_log         log;
#endif
#if defined(SUPP_RULE_ENGINE)
	conf_rule rule_eng;
#endif
#ifdef ACL_SUPP
	conf_acl   acl;
	acl_permit acl_nomatch;
	bool       enable_acl_cache;
	size_t     acl_cache_max_size;
	size_t     acl_cache_ttl;
	enum { ACL_IGNORE, ACL_DISCONNECT } acl_deny_action;
#endif
	conf_auth         auths;
	conf_auth_http    auth_http;
	struct hashmap_s *cid_table;
};

typedef struct conf conf;

webhook_event get_webhook_event(const char *hook_type, const char *hook_name);
<<<<<<< HEAD
extern int    get_time(const char *str, uint64_t *second);
extern void   conf_parse(conf *nanomq_conf);
extern void   conf_parse_ver2(conf *nanomq_conf);
extern void   conf_gateway_parse_ver2(zmq_gateway_conf *gateway);
extern void   conf_vsomeip_gateway_parse_ver2(vsomeip_gateway_conf *config);
extern void   conf_dds_gateway_init(dds_gateway_conf *config);
extern void   conf_dds_gateway_parse_ver2(dds_gateway_conf *config);
extern void   conf_dds_gateway_destory(dds_gateway_conf *config);
extern void
conf_bridge_node_parse(
    conf_bridge_node *node, conf_sqlite *bridge_sqlite, cJSON *obj);
extern void   conf_bridge_node_destroy(conf_bridge_node *node);
extern void   conf_init(conf *nanomq_conf);
extern void   print_conf(conf *nanomq_conf);
extern void   conf_fini(conf *nanomq_conf);
extern void   conf_update(const char *fpath, const char *key, char *value);
extern void conf_update2(const char *fpath, const char *key1, const char *key2,
    const char *key3, char *value);
=======
NNG_DECL int  get_time(const char *str, uint64_t *second);
NNG_DECL void conf_parse(conf *nanomq_conf);
NNG_DECL void conf_parse_ver2(conf *nanomq_conf);
NNG_DECL void conf_gateway_parse_ver2(zmq_gateway_conf *gateway);
NNG_DECL void conf_vsomeip_gateway_parse_ver2(vsomeip_gateway_conf *config);
NNG_DECL void conf_dds_gateway_init(dds_gateway_conf *config);
NNG_DECL void conf_dds_gateway_parse_ver2(dds_gateway_conf *config);
NNG_DECL void conf_dds_gateway_destory(dds_gateway_conf *config);
NNG_DECL void conf_init(conf *nanomq_conf);
NNG_DECL void print_conf(conf *nanomq_conf);
NNG_DECL void conf_fini(conf *nanomq_conf);
NNG_DECL void conf_update(const char *fpath, const char *key, char *value);
NNG_DECL void conf_update2(const char *fpath, const char *key1,
    const char *key2, const char *key3, char *value);
>>>>>>> 3a718808
NNG_DECL void conf_update_var(
    const char *fpath, const char *key, uint8_t type, void *var);
NNG_DECL void conf_update_var2(const char *fpath, const char *key1,
    const char *key2, const char *key3, uint8_t type, void *var);

#define conf_update_int(path, key, var) \
	conf_update_var(path, key, 0, (void *) &(var))
#define conf_update_u8(path, key, var) \
	conf_update_var(path, key, 1, (void *) &(var))
#define conf_update_u16(path, key, var) \
	conf_update_var(path, key, 2, (void *) &(var))
#define conf_update_u32(path, key, var) \
	conf_update_var(path, key, 3, (void *) &(var))
#define conf_update_u64(path, key, var) \
	conf_update_var(path, key, 4, (void *) &(var))
#define conf_update_long(path, key, var) \
	conf_update_var(path, key, 5, (void *) &(var))
#define conf_update_double(path, key, var) \
	conf_update_var(path, key, 6, (void *) &(var))
#define conf_update_bool(path, key, var) \
	conf_update_var(path, key, 7, (void *) &(var))

#define conf_update2_int(path, key1, key2, key3, var) \
	conf_update_var2(path, key1, key2, key3, 0, (void *) &(var))
#define conf_update2_u8(path, key1, key2, key3, var) \
	conf_update_var2(path, key1, key2, key3, 1, (void *) &(var))
#define conf_update2_u16(path, key1, key2, key3, var) \
	conf_update_var2(path, key1, key2, key3, 2, (void *) &(var))
#define conf_update2_u32(path, key1, key2, key3, var) \
	conf_update_var2(path, key1, key2, key3, 3, (void *) &(var))
#define conf_update2_u64(path, key1, key2, key3, var) \
	conf_update_var2(path, key1, key2, key3, 4, (void *) &(var))
#define conf_update2_long(path, key1, key2, key3, var) \
	conf_update_var2(path, key1, key2, key3, 5, (void *) &(var))
#define conf_update2_double(path, key1, key2, key3, var) \
	conf_update_var2(path, key1, key2, key3, 6, (void *) &(var))
#define conf_update2_bool(path, key1, key2, key3, var) \
	conf_update_var2(path, key1, key2, key3, 7, (void *) &(var))

#endif<|MERGE_RESOLUTION|>--- conflicted
+++ resolved
@@ -481,26 +481,7 @@
 typedef struct conf conf;
 
 webhook_event get_webhook_event(const char *hook_type, const char *hook_name);
-<<<<<<< HEAD
-extern int    get_time(const char *str, uint64_t *second);
-extern void   conf_parse(conf *nanomq_conf);
-extern void   conf_parse_ver2(conf *nanomq_conf);
-extern void   conf_gateway_parse_ver2(zmq_gateway_conf *gateway);
-extern void   conf_vsomeip_gateway_parse_ver2(vsomeip_gateway_conf *config);
-extern void   conf_dds_gateway_init(dds_gateway_conf *config);
-extern void   conf_dds_gateway_parse_ver2(dds_gateway_conf *config);
-extern void   conf_dds_gateway_destory(dds_gateway_conf *config);
-extern void
-conf_bridge_node_parse(
-    conf_bridge_node *node, conf_sqlite *bridge_sqlite, cJSON *obj);
-extern void   conf_bridge_node_destroy(conf_bridge_node *node);
-extern void   conf_init(conf *nanomq_conf);
-extern void   print_conf(conf *nanomq_conf);
-extern void   conf_fini(conf *nanomq_conf);
-extern void   conf_update(const char *fpath, const char *key, char *value);
-extern void conf_update2(const char *fpath, const char *key1, const char *key2,
-    const char *key3, char *value);
-=======
+
 NNG_DECL int  get_time(const char *str, uint64_t *second);
 NNG_DECL void conf_parse(conf *nanomq_conf);
 NNG_DECL void conf_parse_ver2(conf *nanomq_conf);
@@ -515,7 +496,11 @@
 NNG_DECL void conf_update(const char *fpath, const char *key, char *value);
 NNG_DECL void conf_update2(const char *fpath, const char *key1,
     const char *key2, const char *key3, char *value);
->>>>>>> 3a718808
+NNG_DECL void
+conf_bridge_node_parse(
+    conf_bridge_node *node, conf_sqlite *bridge_sqlite, cJSON *obj);
+NNG_DECL void   conf_bridge_node_destroy(conf_bridge_node *node);
+
 NNG_DECL void conf_update_var(
     const char *fpath, const char *key, uint8_t type, void *var);
 NNG_DECL void conf_update_var2(const char *fpath, const char *key1,
